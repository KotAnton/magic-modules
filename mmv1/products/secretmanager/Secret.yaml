# Copyright 2023 Google Inc.
# Licensed under the Apache License, Version 2.0 (the "License");
# you may not use this file except in compliance with the License.
# You may obtain a copy of the License at
#
#     http://www.apache.org/licenses/LICENSE-2.0
#
# Unless required by applicable law or agreed to in writing, software
# distributed under the License is distributed on an "AS IS" BASIS,
# WITHOUT WARRANTIES OR CONDITIONS OF ANY KIND, either express or implied.
# See the License for the specific language governing permissions and
# limitations under the License.

--- !ruby/object:Api::Resource
name: Secret
self_link: projects/{{project}}/secrets/{{secret_id}}
base_url: projects/{{project}}/secrets
create_url: projects/{{project}}/secrets?secretId={{secret_id}}
update_verb: :PATCH
update_mask: true
iam_policy: !ruby/object:Api::Resource::IamPolicy
  parent_resource_attribute: secret_id
  method_name_separator: ':'
  allowed_iam_role: roles/secretmanager.secretAccessor
references: !ruby/object:Api::Resource::ReferenceLinks
  api: 'https://cloud.google.com/secret-manager/docs/reference/rest/v1/projects.secrets'
description: |
  A Secret is a logical secret whose value and versions can be accessed.
examples:
  - !ruby/object:Provider::Terraform::Examples
    name: 'secret_config_basic'
    primary_resource_id: 'secret-basic'
    primary_resource_name: 'fmt.Sprintf("secret%s", context["random_suffix"])'
    vars:
      secret_id: 'secret'
  - !ruby/object:Provider::Terraform::Examples
    name: 'secret_with_annotations'
    primary_resource_id: 'secret-with-annotations'
    vars:
      secret_id: 'secret'
  - !ruby/object:Provider::Terraform::Examples
    name: 'secret_with_automatic_cmek'
    primary_resource_id: 'secret-with-automatic-cmek'
    vars:
      secret_id: 'secret'
      kms_key_name: 'kms-key'
    test_vars_overrides:
      kms_key_name: 'acctest.BootstrapKMSKey(t).CryptoKey.Name'
import_format: ['projects/{{project}}/secrets/{{secret_id}}']
custom_code: !ruby/object:Provider::Terraform::CustomCode
  pre_update: templates/terraform/pre_update/secret_manager_secret.go.erb
  constants: templates/terraform/constants/secret_manager_secret.go
custom_diff: ['secretManagerSecretAutoCustomizeDiff']
parameters:
  - !ruby/object:Api::Type::String
    name: secretId
    description: |
      This must be unique within the project.
    required: true
    immutable: true
    url_param_only: true
properties:
  - !ruby/object:Api::Type::String
    name: name
    output: true
    description: |
      The resource name of the Secret. Format:
      `projects/{{project}}/secrets/{{secret_id}}`
  - !ruby/object:Api::Type::String
    name: createTime
    output: true
    description: |
      The time at which the Secret was created.
  - !ruby/object:Api::Type::KeyValueLabels
    name: labels
    description: |
      The labels assigned to this Secret.

      Label keys must be between 1 and 63 characters long, have a UTF-8 encoding of maximum 128 bytes,
      and must conform to the following PCRE regular expression: [\p{Ll}\p{Lo}][\p{Ll}\p{Lo}\p{N}_-]{0,62}

      Label values must be between 0 and 63 characters long, have a UTF-8 encoding of maximum 128 bytes,
      and must conform to the following PCRE regular expression: [\p{Ll}\p{Lo}\p{N}_-]{0,63}

      No more than 64 labels can be assigned to a given resource.

      An object containing a list of "key": value pairs. Example:
      { "name": "wrench", "mass": "1.3kg", "count": "3" }.
  - !ruby/object:Api::Type::KeyValueAnnotations
    name: annotations
    description: |
      Custom metadata about the secret.

      Annotations are distinct from various forms of labels. Annotations exist to allow
      client tools to store their own state information without requiring a database.

      Annotation keys must be between 1 and 63 characters long, have a UTF-8 encoding of
      maximum 128 bytes, begin and end with an alphanumeric character ([a-z0-9A-Z]), and
      may have dashes (-), underscores (_), dots (.), and alphanumerics in between these
      symbols.

      The total size of annotation keys and values must be less than 16KiB.

      An object containing a list of "key": value pairs. Example:
      { "name": "wrench", "mass": "1.3kg", "count": "3" }.
  - !ruby/object:Api::Type::KeyValuePairs
    name: versionAliases
    description: |
      Mapping from version alias to version name.

      A version alias is a string with a maximum length of 63 characters and can contain
      uppercase and lowercase letters, numerals, and the hyphen (-) and underscore ('_')
      characters. An alias string must start with a letter and cannot be the string
      'latest' or 'NEW'. No more than 50 aliases can be assigned to a given secret.

      An object containing a list of "key": value pairs. Example:
      { "name": "wrench", "mass": "1.3kg", "count": "3" }.
  - !ruby/object:Api::Type::NestedObject
    name: replication
    required: true
    immutable: true
    description: |
      The replication policy of the secret data attached to the Secret. It cannot be changed
      after the Secret has been created.
    properties:
<<<<<<< HEAD
      - !ruby/object:Api::Type::Boolean
        name: automatic
        # Immutability is handled by the custom diff function until "automatic" is removed
        # immutable: true
        exactly_one_of:
          - replication.0.automatic
          - replication.0.user_managed
          - replication.0.auto
        deprecation_message: >-
          `automatic` is deprecated and will be removed in a future major release. Use `auto` instead.
        description: |
          The Secret will automatically be replicated without any restrictions.
      - !ruby/object:Api::Type::NestedObject
        name: auto
        api_name: automatic
        # Immutability is handled by the custom diff function until "automatic" is removed
        # immutable: true
=======
      - !ruby/object:Api::Type::NestedObject
        name: auto
        api_name: automatic
        immutable: true
        allow_empty_object: true
        send_empty_value: true
>>>>>>> 1155209a
        exactly_one_of:
          - replication.0.user_managed
          - replication.0.auto
        description: |
          The Secret will automatically be replicated without any restrictions.
        properties:
          - !ruby/object:Api::Type::NestedObject
            name: customerManagedEncryption
            description: |
              The customer-managed encryption configuration of the Secret.
              If no configuration is provided, Google-managed default
              encryption is used.
            properties:
              - !ruby/object:Api::Type::String
                name: kmsKeyName
                required: true
                description: |
                  The resource name of the Cloud KMS CryptoKey used to encrypt secret payloads.
      - !ruby/object:Api::Type::NestedObject
        name: userManaged
        immutable: true
        exactly_one_of:
          - replication.0.user_managed
          - replication.0.auto
        description: |
          The Secret will be replicated to the regions specified by the user.
        properties:
          - !ruby/object:Api::Type::Array
            name: replicas
            immutable: true
            required: true
            min_size: 1
            description: |
              The list of Replicas for this Secret. Cannot be empty.
            item_type: !ruby/object:Api::Type::NestedObject
              properties:
                - !ruby/object:Api::Type::String
                  name: location
                  required: true
                  immutable: true
                  description: |
                    The canonical IDs of the location to replicate data. For example: "us-east1".
                - !ruby/object:Api::Type::NestedObject
                  name: customerManagedEncryption
                  description: |
                    Customer Managed Encryption for the secret.
                  properties:
                    - !ruby/object:Api::Type::String
                      name: kmsKeyName
                      required: true
                      description: |
                        Describes the Cloud KMS encryption key that will be used to protect destination secret.
  - !ruby/object:Api::Type::Array
    name: topics
    description: |
      A list of up to 10 Pub/Sub topics to which messages are published when control plane operations are called on the secret or its versions.
    item_type: !ruby/object:Api::Type::NestedObject
      properties:
        - !ruby/object:Api::Type::String
          name: name
          required: true
          description: |
            The resource name of the Pub/Sub topic that will be published to, in the following format: projects/*/topics/*.
            For publication to succeed, the Secret Manager Service Agent service account must have pubsub.publisher permissions on the topic.
  - !ruby/object:Api::Type::String
    name: expireTime
    description: |
      Timestamp in UTC when the Secret is scheduled to expire. This is always provided on output, regardless of what was sent on input.
      A timestamp in RFC3339 UTC "Zulu" format, with nanosecond resolution and up to nine fractional digits. Examples: "2014-10-02T15:01:23Z" and "2014-10-02T15:01:23.045123456Z".
    default_from_api: true
  - !ruby/object:Api::Type::String
    name: ttl
    immutable: true
    description: |
      The TTL for the Secret.
      A duration in seconds with up to nine fractional digits, terminated by 's'. Example: "3.5s".
    ignore_read: true
  - !ruby/object:Api::Type::NestedObject
    name: rotation
    required_with:
      - topics
    description: |
      The rotation time and period for a Secret. At `next_rotation_time`, Secret Manager will send a Pub/Sub notification to the topics configured on the Secret. `topics` must be set to configure rotation.
    properties:
      - !ruby/object:Api::Type::String
        name: nextRotationTime
        description: |
          Timestamp in UTC at which the Secret is scheduled to rotate.
          A timestamp in RFC3339 UTC "Zulu" format, with nanosecond resolution and up to nine fractional digits. Examples: "2014-10-02T15:01:23Z" and "2014-10-02T15:01:23.045123456Z".
        required_with:
          - rotation.0.rotation_period
      - !ruby/object:Api::Type::String
        name: rotationPeriod
        description: |
          The Duration between rotation notifications. Must be in seconds and at least 3600s (1h) and at most 3153600000s (100 years).
          If rotationPeriod is set, `next_rotation_time` must be set. `next_rotation_time` will be advanced by this period when the service automatically sends rotation notifications.<|MERGE_RESOLUTION|>--- conflicted
+++ resolved
@@ -123,32 +123,12 @@
       The replication policy of the secret data attached to the Secret. It cannot be changed
       after the Secret has been created.
     properties:
-<<<<<<< HEAD
-      - !ruby/object:Api::Type::Boolean
-        name: automatic
-        # Immutability is handled by the custom diff function until "automatic" is removed
-        # immutable: true
-        exactly_one_of:
-          - replication.0.automatic
-          - replication.0.user_managed
-          - replication.0.auto
-        deprecation_message: >-
-          `automatic` is deprecated and will be removed in a future major release. Use `auto` instead.
-        description: |
-          The Secret will automatically be replicated without any restrictions.
-      - !ruby/object:Api::Type::NestedObject
-        name: auto
-        api_name: automatic
-        # Immutability is handled by the custom diff function until "automatic" is removed
-        # immutable: true
-=======
       - !ruby/object:Api::Type::NestedObject
         name: auto
         api_name: automatic
         immutable: true
         allow_empty_object: true
         send_empty_value: true
->>>>>>> 1155209a
         exactly_one_of:
           - replication.0.user_managed
           - replication.0.auto
