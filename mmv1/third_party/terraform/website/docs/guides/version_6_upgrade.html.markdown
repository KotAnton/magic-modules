--- conflicted
+++ resolved
@@ -154,7 +154,6 @@
 Cloud Run does not provide a default value for liveness probe. Now removing this field
 will remove the liveness probe from the Cloud Run service.
 
-<<<<<<< HEAD
 ### retyped `containers.env` to SET from ARRAY
 
 Previously, `containers.env` was a list, making it order-dependent. It is now a set.
@@ -205,7 +204,7 @@
 resource blocks that contain both fields in a conflicting pair, and remove one of those fields.
 The fields that are removed from the configuration will still have Computed values,
 that are derived from the API.
-=======
+
 ## Resource: `google_storage_bucket`
 
 ### `lifecycle_rule.condition.no_age` is now removed
@@ -214,5 +213,4 @@
 Now `lifecycle_rule.condition.no_age` is no longer supported and `lifecycle_rule.condition.age` won't set a zero value by default.
 Removed in favor of the field `lifecycle_rule.condition.send_age_if_zero` which can be used to set zero value for `lifecycle_rule.condition.age` attribute. 
 
-For a seamless update, if your state today uses `no_age=true`, update it to remove `no_age` and set `send_age_if_zero=false`. If you do not use `no_age=true`, you will need to add `send_age_if_zero=true` to your state to avoid any changes after updating to 6.0.0. 
->>>>>>> 70c34844
+For a seamless update, if your state today uses `no_age=true`, update it to remove `no_age` and set `send_age_if_zero=false`. If you do not use `no_age=true`, you will need to add `send_age_if_zero=true` to your state to avoid any changes after updating to 6.0.0. 