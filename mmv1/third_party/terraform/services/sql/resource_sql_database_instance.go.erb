<% autogen_exception -%>
package sql

import (
	"context"
	"errors"
	"fmt"
	"log"
	"reflect"
	"strings"
	"time"

	"github.com/hashicorp/go-cty/cty"
	"github.com/hashicorp/terraform-plugin-sdk/v2/helper/customdiff"
	"github.com/hashicorp/terraform-plugin-sdk/v2/helper/id"
	"github.com/hashicorp/terraform-plugin-sdk/v2/helper/schema"
	"github.com/hashicorp/terraform-plugin-sdk/v2/helper/validation"

	"github.com/hashicorp/terraform-provider-google/google/services/compute"
	"github.com/hashicorp/terraform-provider-google/google/services/servicenetworking"
	"github.com/hashicorp/terraform-provider-google/google/tpgresource"
	transport_tpg "github.com/hashicorp/terraform-provider-google/google/transport"
	"github.com/hashicorp/terraform-provider-google/google/verify"

	"google.golang.org/api/googleapi"
	sqladmin "google.golang.org/api/sqladmin/v1beta4"
)

// Match fully-qualified or relative URLs
const privateNetworkLinkRegex = "^(?:http(?:s)?://.+/)?projects/(" + verify.ProjectRegex + ")/global/networks/((?:[a-z](?:[-a-z0-9]*[a-z0-9])?))$"

var sqlDatabaseAuthorizedNetWorkSchemaElem *schema.Resource = &schema.Resource{
	Schema: map[string]*schema.Schema{
		"expiration_time": {
			Type:     schema.TypeString,
			Optional: true,
		},
		"name": {
			Type:     schema.TypeString,
			Optional: true,
		},
		"value": {
			Type:     schema.TypeString,
			Required: true,
		},
	},
}

var sqlDatabaseFlagSchemaElem *schema.Resource = &schema.Resource{
	Schema: map[string]*schema.Schema{
		"value": {
			Type:        schema.TypeString,
			Required:    true,
			Description: `Value of the flag.`,
		},
		"name": {
			Type:        schema.TypeString,
			Required:    true,
			Description: `Name of the flag.`,
		},
	},
}

var (
	backupConfigurationKeys = []string{
		"settings.0.backup_configuration.0.binary_log_enabled",
		"settings.0.backup_configuration.0.enabled",
		"settings.0.backup_configuration.0.start_time",
		"settings.0.backup_configuration.0.location",
		"settings.0.backup_configuration.0.point_in_time_recovery_enabled",
		"settings.0.backup_configuration.0.backup_retention_settings",
		"settings.0.backup_configuration.0.transaction_log_retention_days",
	}

	ipConfigurationKeys = []string{
		"settings.0.ip_configuration.0.authorized_networks",
		"settings.0.ip_configuration.0.ipv4_enabled",
		"settings.0.ip_configuration.0.private_network",
		"settings.0.ip_configuration.0.allocated_ip_range",
		"settings.0.ip_configuration.0.enable_private_path_for_google_cloud_services",
		"settings.0.ip_configuration.0.psc_config",
		"settings.0.ip_configuration.0.ssl_mode",
		"settings.0.ip_configuration.0.server_ca_mode",
	}

	maintenanceWindowKeys = []string{
		"settings.0.maintenance_window.0.day",
		"settings.0.maintenance_window.0.hour",
		"settings.0.maintenance_window.0.update_track",
	}

	replicaConfigurationKeys = []string{
		"replica_configuration.0.ca_certificate",
		"replica_configuration.0.client_certificate",
		"replica_configuration.0.client_key",
		"replica_configuration.0.connect_retry_interval",
		"replica_configuration.0.dump_file_path",
		"replica_configuration.0.failover_target",
		"replica_configuration.0.master_heartbeat_period",
		"replica_configuration.0.password",
		"replica_configuration.0.ssl_cipher",
		"replica_configuration.0.username",
		"replica_configuration.0.verify_server_certificate",
	}

	insightsConfigKeys = []string{
		"settings.0.insights_config.0.query_insights_enabled",
		"settings.0.insights_config.0.query_string_length",
		"settings.0.insights_config.0.record_application_tags",
		"settings.0.insights_config.0.record_client_address",
		"settings.0.insights_config.0.query_plans_per_minute",
	}

	sqlServerAuditConfigurationKeys = []string{
		"settings.0.sql_server_audit_config.0.bucket",
		"settings.0.sql_server_audit_config.0.retention_interval",
		"settings.0.sql_server_audit_config.0.upload_interval",
	}
)

func ResourceSqlDatabaseInstance() *schema.Resource {
	return &schema.Resource{
		Create: resourceSqlDatabaseInstanceCreate,
		Read:   resourceSqlDatabaseInstanceRead,
		Update: resourceSqlDatabaseInstanceUpdate,
		Delete: resourceSqlDatabaseInstanceDelete,
		Importer: &schema.ResourceImporter{
			State: resourceSqlDatabaseInstanceImport,
		},

		Timeouts: &schema.ResourceTimeout{
			Create: schema.DefaultTimeout(90 * time.Minute),
			Update: schema.DefaultTimeout(90 * time.Minute),
			Delete: schema.DefaultTimeout(90 * time.Minute),
		},

		CustomizeDiff: customdiff.All(
			tpgresource.DefaultProviderProject,
			customdiff.ForceNewIfChange("settings.0.disk_size", compute.IsDiskShrinkage),
			customdiff.ForceNewIfChange("master_instance_name", isMasterInstanceNameSet),
			customdiff.IfValueChange("instance_type", isReplicaPromoteRequested, checkPromoteConfigurationsAndUpdateDiff),
			privateNetworkCustomizeDiff,
			pitrSupportDbCustomizeDiff,
		),

		Schema: map[string]*schema.Schema{
			"region": {
				Type:        schema.TypeString,
				Optional:    true,
				Computed:    true,
				ForceNew:    true,
				Description: `The region the instance will sit in. Note, Cloud SQL is not available in all regions. A valid region must be provided to use this resource. If a region is not provided in the resource definition, the provider region will be used instead, but this will be an apply-time error for instances if the provider region is not supported with Cloud SQL. If you choose not to provide the region argument for this resource, make sure you understand this.`,
			},
			"deletion_protection": {
				Type:        schema.TypeBool,
				Default:     true,
				Optional:    true,
				Description: `Used to block Terraform from deleting a SQL Instance. Defaults to true.`,
			},
			"settings": {
				Type:         schema.TypeList,
				Optional:     true,
				Computed:     true,
				AtLeastOneOf: []string{"settings", "clone"},
				MaxItems:     1,
				Elem: &schema.Resource{
					Schema: map[string]*schema.Schema{
						"version": {
							Type:        schema.TypeInt,
							Computed:    true,
							Description: `Used to make sure changes to the settings block are atomic.`,
						},
						"tier": {
							Type:        schema.TypeString,
							Required:    true,
							Description: `The machine type to use. See tiers for more details and supported versions. Postgres supports only shared-core machine types, and custom machine types such as db-custom-2-13312. See the Custom Machine Type Documentation to learn about specifying custom machine types.`,
						},
						"edition": {
							Type:         schema.TypeString,
							Optional:     true,
							Default:      "ENTERPRISE",
							ValidateFunc: validation.StringInSlice([]string{"ENTERPRISE", "ENTERPRISE_PLUS"}, false),
							Description:  `The edition of the instance, can be ENTERPRISE or ENTERPRISE_PLUS.`,
						},
						"advanced_machine_features": {
							Type:     schema.TypeList,
							Optional: true,
							MaxItems: 1,
							Elem: &schema.Resource{
								Schema: map[string]*schema.Schema{
									"threads_per_core": {
										Type:        schema.TypeInt,
										Optional:    true,
										Description: `The number of threads per physical core. Can be 1 or 2.`,
									},
								},
							},
						},
						"data_cache_config": {
							Type:        schema.TypeList,
							Optional:    true,
							MaxItems:    1,
							Description: `Data cache configurations.`,
							Elem: &schema.Resource{
								Schema: map[string]*schema.Schema{
									"data_cache_enabled": {
										Type:        schema.TypeBool,
										Optional:    true,
										Default:     false,
										Description: `Whether data cache is enabled for the instance.`,
									},
								},
							},
						},
						"activation_policy": {
							Type:        schema.TypeString,
							Optional:    true,
							Default:     "ALWAYS",
							Description: `This specifies when the instance should be active. Can be either ALWAYS, NEVER or ON_DEMAND.`,
						},
						"active_directory_config": {
							Type:     schema.TypeList,
							Optional: true,
							MaxItems: 1,
							Elem: &schema.Resource{
								Schema: map[string]*schema.Schema{
									"domain": {
										Type:        schema.TypeString,
										Required:    true,
										Description: `Domain name of the Active Directory for SQL Server (e.g., mydomain.com).`,
									},
								},
							},
						},
						"deny_maintenance_period": {
							Type:     schema.TypeList,
							Optional: true,
							MaxItems: 1,
							Elem: &schema.Resource{
								Schema: map[string]*schema.Schema{
									"end_date": {
										Type:        schema.TypeString,
										Required:    true,
										Description: `End date before which maintenance will not take place. The date is in format yyyy-mm-dd i.e., 2020-11-01, or mm-dd, i.e., 11-01`,
									},
									"start_date": {
										Type:        schema.TypeString,
										Required:    true,
										Description: `Start date after which maintenance will not take place. The date is in format yyyy-mm-dd i.e., 2020-11-01, or mm-dd, i.e., 11-01`,
									},
									"time": {
										Type:        schema.TypeString,
										Required:    true,
										Description: `Time in UTC when the "deny maintenance period" starts on start_date and ends on end_date. The time is in format: HH:mm:SS, i.e., 00:00:00`,
									},
								},
							},
						},
						"sql_server_audit_config": {
							Type:     schema.TypeList,
							Optional: true,
							MaxItems: 1,
							Elem: &schema.Resource{
								Schema: map[string]*schema.Schema{
									"bucket": {
										Type:         schema.TypeString,
										Optional:     true,
										AtLeastOneOf: sqlServerAuditConfigurationKeys,
										Description:  `The name of the destination bucket (e.g., gs://mybucket).`,
									},
									"retention_interval": {
										Type:         schema.TypeString,
										Optional:     true,
										AtLeastOneOf: sqlServerAuditConfigurationKeys,
										Description:  `How long to keep generated audit files. A duration in seconds with up to nine fractional digits, terminated by 's'. Example: "3.5s"..`,
									},
									"upload_interval": {
										Type:         schema.TypeString,
										Optional:     true,
										AtLeastOneOf: sqlServerAuditConfigurationKeys,
										Description:  `How often to upload generated audit files. A duration in seconds with up to nine fractional digits, terminated by 's'. Example: "3.5s".`,
									},
								},
							},
						},
						"time_zone": {
							Type:        schema.TypeString,
							ForceNew:    true,
							Optional:    true,
							Description: `The time_zone to be used by the database engine (supported only for SQL Server), in SQL Server timezone format.`,
						},
						"availability_type": {
							Type:         schema.TypeString,
							Optional:     true,
							Default:      "ZONAL",
							ValidateFunc: validation.StringInSlice([]string{"REGIONAL", "ZONAL"}, false),
							Description: `The availability type of the Cloud SQL instance, high availability
(REGIONAL) or single zone (ZONAL). For all instances, ensure that
settings.backup_configuration.enabled is set to true.
For MySQL instances, ensure that settings.backup_configuration.binary_log_enabled is set to true.
For Postgres instances, ensure that settings.backup_configuration.point_in_time_recovery_enabled
is set to true. Defaults to ZONAL.`,
						},
						"backup_configuration": {
							Type:     schema.TypeList,
							Optional: true,
							Computed: true,
							MaxItems: 1,
							Elem: &schema.Resource{
								Schema: map[string]*schema.Schema{
									"binary_log_enabled": {
										Type:         schema.TypeBool,
										Optional:     true,
										AtLeastOneOf: backupConfigurationKeys,
										Description:  `True if binary logging is enabled. If settings.backup_configuration.enabled is false, this must be as well. Can only be used with MySQL.`,
									},
									"enabled": {
										Type:         schema.TypeBool,
										Optional:     true,
										AtLeastOneOf: backupConfigurationKeys,
										Description:  `True if backup configuration is enabled.`,
									},
									"start_time": {
										Type:     schema.TypeString,
										Optional: true,
										// start_time is randomly assigned if not set
										Computed:     true,
										AtLeastOneOf: backupConfigurationKeys,
										Description:  `HH:MM format time indicating when backup configuration starts.`,
									},
									"location": {
										Type:         schema.TypeString,
										Optional:     true,
										AtLeastOneOf: backupConfigurationKeys,
										Description:  `Location of the backup configuration.`,
									},
									"point_in_time_recovery_enabled": {
										Type:         schema.TypeBool,
										Optional:     true,
										AtLeastOneOf: backupConfigurationKeys,
										Description:  `True if Point-in-time recovery is enabled.`,
									},
									"transaction_log_retention_days": {
										Type:         schema.TypeInt,
										Computed:     true,
										Optional:     true,
										AtLeastOneOf: backupConfigurationKeys,
										Description:  `The number of days of transaction logs we retain for point in time restore, from 1-7. (For PostgreSQL Enterprise Plus instances, from 1 to 35.)`,
									},
									"backup_retention_settings": {
										Type:         schema.TypeList,
										Optional:     true,
										AtLeastOneOf: backupConfigurationKeys,
										Computed:     true,
										MaxItems:     1,
										Elem: &schema.Resource{
											Schema: map[string]*schema.Schema{
												"retained_backups": {
													Type:        schema.TypeInt,
													Required:    true,
													Description: `Number of backups to retain.`,
												},
												"retention_unit": {
													Type:        schema.TypeString,
													Optional:    true,
													Default:     "COUNT",
													Description: `The unit that 'retainedBackups' represents. Defaults to COUNT`,
												},
											},
										},
									},
								},
							},
						},
						"collation": {
							Type:        schema.TypeString,
							Optional:    true,
							ForceNew:    true,
							Description: `The name of server instance collation.`,
						},
						"database_flags": {
							Type:     schema.TypeSet,
							Optional: true,
							Set:      schema.HashResource(sqlDatabaseFlagSchemaElem),
							Elem:     sqlDatabaseFlagSchemaElem,
						},
						"disk_autoresize": {
							Type:        schema.TypeBool,
							Optional:    true,
							Default:     true,
							Description: `Enables auto-resizing of the storage size. Defaults to true.`,
						},
						"disk_autoresize_limit": {
							Type:        schema.TypeInt,
							Optional:    true,
							Default:     0,
							Description: `The maximum size, in GB, to which storage capacity can be automatically increased. The default value is 0, which specifies that there is no limit.`,
						},
						"enable_google_ml_integration": {
							Type:        schema.TypeBool,
							Optional:    true,
							Description: `Enables Vertex AI Integration.`,
						},
						"enable_dataplex_integration": {
							Type:             schema.TypeBool,
							Optional:         true,
							Description:      `Enables Dataplex Integration.`,
						},
						"disk_size": {
							Type:     schema.TypeInt,
							Optional: true,
							// Default is likely 10gb, but it is undocumented and may change.
							Computed:    true,
							Description: `The size of data disk, in GB. Size of a running instance cannot be reduced but can be increased. The minimum value is 10GB.`,
						},
						"disk_type": {
							Type:             schema.TypeString,
							Optional:         true,
							Default:          "PD_SSD",
							ForceNew:         true,
							DiffSuppressFunc: caseDiffDashSuppress,
							Description:      `The type of data disk: PD_SSD or PD_HDD. Defaults to PD_SSD.`,
						},
						"ip_configuration": {
							Type:     schema.TypeList,
							Optional: true,
							Computed: true,
							MaxItems: 1,
							Elem: &schema.Resource{
								Schema: map[string]*schema.Schema{
									"authorized_networks": {
										Type:         schema.TypeSet,
										Optional:     true,
										Set:          schema.HashResource(sqlDatabaseAuthorizedNetWorkSchemaElem),
										Elem:         sqlDatabaseAuthorizedNetWorkSchemaElem,
										AtLeastOneOf: ipConfigurationKeys,
									},
									"ipv4_enabled": {
										Type:         schema.TypeBool,
										Optional:     true,
										Default:      true,
										AtLeastOneOf: ipConfigurationKeys,
										Description:  `Whether this Cloud SQL instance should be assigned a public IPV4 address. At least ipv4_enabled must be enabled or a private_network must be configured.`,
									},
									"require_ssl": {
										Type:         schema.TypeBool,
										Optional:     true,
										AtLeastOneOf: ipConfigurationKeys,
										Description:  `Whether SSL connections over IP are enforced or not. To change this field, also set the corresponding value in ssl_mode if it has been set too.`,
										Deprecated:   "`require_ssl` will be fully deprecated in a future major release. For now, please use `ssl_mode` with a compatible `require_ssl` value instead.",
									},
									"private_network": {
										Type:             schema.TypeString,
										Optional:         true,
										ValidateFunc:     verify.OrEmpty(verify.ValidateRegexp(privateNetworkLinkRegex)),
										DiffSuppressFunc: tpgresource.CompareSelfLinkRelativePaths,
										AtLeastOneOf:     ipConfigurationKeys,
										Description:      `The VPC network from which the Cloud SQL instance is accessible for private IP. For example, projects/myProject/global/networks/default. Specifying a network enables private IP. At least ipv4_enabled must be enabled or a private_network must be configured. This setting can be updated, but it cannot be removed after it is set.`,
									},
									"allocated_ip_range": {
										Type:         schema.TypeString,
										Optional:     true,
										AtLeastOneOf: ipConfigurationKeys,
										Description:  `The name of the allocated ip range for the private ip CloudSQL instance. For example: "google-managed-services-default". If set, the instance ip will be created in the allocated range. The range name must comply with RFC 1035. Specifically, the name must be 1-63 characters long and match the regular expression [a-z]([-a-z0-9]*[a-z0-9])?.`,
									},
									"enable_private_path_for_google_cloud_services": {
										Type:         schema.TypeBool,
										Optional:     true,
										AtLeastOneOf: ipConfigurationKeys,
										Description:  `Whether Google Cloud services such as BigQuery are allowed to access data in this Cloud SQL instance over a private IP connection. SQLSERVER database type is not supported.`,
									},
									"psc_config": {
										Type:        schema.TypeSet,
										Optional:    true,
										Description: `PSC settings for a Cloud SQL instance.`,
										Elem: &schema.Resource{
											Schema: map[string]*schema.Schema{
												"psc_enabled": {
													Type:        schema.TypeBool,
													Optional:    true,
													Description: `Whether PSC connectivity is enabled for this instance.`,
												},
												"allowed_consumer_projects": {
													Type:     schema.TypeSet,
													Optional: true,
													Elem: &schema.Schema{
														Type: schema.TypeString,
													},
													Set:         schema.HashString,
													Description: `List of consumer projects that are allow-listed for PSC connections to this instance. This instance can be connected to with PSC from any network in these projects. Each consumer project in this list may be represented by a project number (numeric) or by a project id (alphanumeric).`,
												},
											},
										},
									},
									"ssl_mode": {
										Type:         schema.TypeString,
										Optional:     true,
										Computed:     true,
										ValidateFunc: validation.StringInSlice([]string{"ALLOW_UNENCRYPTED_AND_ENCRYPTED", "ENCRYPTED_ONLY", "TRUSTED_CLIENT_CERTIFICATE_REQUIRED"}, false),
										Description:  `Specify how SSL connection should be enforced in DB connections. This field provides more SSL enforcement options compared to require_ssl. To change this field, also set the correspoding value in require_ssl until next major release.`,
										AtLeastOneOf: ipConfigurationKeys,
									},
                                                                        "server_ca_mode": {
                                                                                Type:         schema.TypeString,
                                                                                Optional:     true,
                                                                                Computed:     true,
                                                                                ValidateFunc: validation.StringInSlice([]string{"CA_MODE_UNSPECIFIED", "GOOGLE_MANAGED_INTERNAL_CA", "GOOGLE_MANAGED_CAS_CA"}, false),
                                                                                Description:  `Specify how the server certificate's Certificate Authority is hosted.`,
										AtLeastOneOf: ipConfigurationKeys,
									},
								},
							},
						},
						"location_preference": {
							Type:     schema.TypeList,
							Optional: true,
							MaxItems: 1,
							Computed: true,
							Elem: &schema.Resource{
								Schema: map[string]*schema.Schema{
									"follow_gae_application": {
										Type:         schema.TypeString,
										Optional:     true,
										AtLeastOneOf: []string{"settings.0.location_preference.0.follow_gae_application", "settings.0.location_preference.0.zone"},
										Description:  `A Google App Engine application whose zone to remain in. Must be in the same region as this instance.`,
									},
									"zone": {
										Type:         schema.TypeString,
										Optional:     true,
										AtLeastOneOf: []string{"settings.0.location_preference.0.follow_gae_application", "settings.0.location_preference.0.zone"},
										Description:  `The preferred compute engine zone.`,
									},
									"secondary_zone": {
										Type:        schema.TypeString,
										Optional:    true,
										Description: `The preferred Compute Engine zone for the secondary/failover`,
									},
								},
							},
						},
						"maintenance_window": {
							Type:     schema.TypeList,
							Optional: true,
							MaxItems: 1,
							Elem: &schema.Resource{
								Schema: map[string]*schema.Schema{
									"day": {
										Type:         schema.TypeInt,
										Optional:     true,
										ValidateFunc: validation.IntBetween(1, 7),
										AtLeastOneOf: maintenanceWindowKeys,
										Description:  `Day of week (1-7), starting on Monday`,
									},
									"hour": {
										Type:         schema.TypeInt,
										Optional:     true,
										ValidateFunc: validation.IntBetween(0, 23),
										AtLeastOneOf: maintenanceWindowKeys,
										Description:  `Hour of day (0-23), ignored if day not set`,
									},
									"update_track": {
										Type:         schema.TypeString,
										Optional:     true,
										AtLeastOneOf: maintenanceWindowKeys,
										Description:  `Receive updates after one week (canary) or after two weeks (stable) or after five weeks (week5) of notification.`,
									},
								},
							},
							Description: `Declares a one-hour maintenance window when an Instance can automatically restart to apply updates. The maintenance window is specified in UTC time.`,
						},
						"pricing_plan": {
							Type:        schema.TypeString,
							Optional:    true,
							Default:     "PER_USE",
							Description: `Pricing plan for this instance, can only be PER_USE.`,
						},
						"user_labels": {
							Type:        schema.TypeMap,
							Optional:    true,
							Computed:    true,
							Elem:        &schema.Schema{Type: schema.TypeString},
							Description: `A set of key/value user label pairs to assign to the instance.`,
						},
						"insights_config": {
							Type:     schema.TypeList,
							Optional: true,
							Computed: true,
							MaxItems: 1,
							Elem: &schema.Resource{
								Schema: map[string]*schema.Schema{
									"query_insights_enabled": {
										Type:         schema.TypeBool,
										Optional:     true,
										AtLeastOneOf: insightsConfigKeys,
										Description:  `True if Query Insights feature is enabled.`,
									},
									"query_string_length": {
										Type:         schema.TypeInt,
										Optional:     true,
										Default:      1024,
										ValidateFunc: validation.IntBetween(256, 4500),
										AtLeastOneOf: insightsConfigKeys,
										Description:  `Maximum query length stored in bytes. Between 256 and 4500. Default to 1024.`,
									},
									"record_application_tags": {
										Type:         schema.TypeBool,
										Optional:     true,
										AtLeastOneOf: insightsConfigKeys,
										Description:  `True if Query Insights will record application tags from query when enabled.`,
									},
									"record_client_address": {
										Type:         schema.TypeBool,
										Optional:     true,
										AtLeastOneOf: insightsConfigKeys,
										Description:  `True if Query Insights will record client address when enabled.`,
									},
									"query_plans_per_minute": {
										Type:         schema.TypeInt,
										Optional:     true,
										Computed:     true,
										ValidateFunc: validation.IntBetween(0, 20),
										AtLeastOneOf: insightsConfigKeys,
										Description:  `Number of query execution plans captured by Insights per minute for all queries combined. Between 0 and 20. Default to 5.`,
									},
								},
							},
							Description: `Configuration of Query Insights.`,
						},
						"password_validation_policy": {
							Type:     schema.TypeList,
							Optional: true,
							MaxItems: 1,
							Elem: &schema.Resource{
								Schema: map[string]*schema.Schema{
									"min_length": {
										Type:         schema.TypeInt,
										Optional:     true,
										ValidateFunc: validation.IntBetween(0, 2147483647),
										Description:  `Minimum number of characters allowed.`,
									},
									"complexity": {
										Type:         schema.TypeString,
										Optional:     true,
										ValidateFunc: validation.StringInSlice([]string{"COMPLEXITY_DEFAULT", "COMPLEXITY_UNSPECIFIED"}, false),
										Description:  `Password complexity.`,
									},
									"reuse_interval": {
										Type:         schema.TypeInt,
										Optional:     true,
										ValidateFunc: validation.IntBetween(0, 2147483647),
										Description:  `Number of previous passwords that cannot be reused.`,
									},
									"disallow_username_substring": {
										Type:        schema.TypeBool,
										Optional:    true,
										Description: `Disallow username as a part of the password.`,
									},
									"password_change_interval": {
										Type:        schema.TypeString,
										Optional:    true,
										Description: `Minimum interval after which the password can be changed. This flag is only supported for PostgresSQL.`,
									},
									"enable_password_policy": {
										Type:        schema.TypeBool,
										Required:    true,
										Description: `Whether the password policy is enabled or not.`,
									},
								},
							},
						},
						"connector_enforcement": {
							Type:         schema.TypeString,
							Optional:     true,
							Computed:     true,
							ValidateFunc: validation.StringInSlice([]string{"NOT_REQUIRED", "REQUIRED"}, false),
							Description:  `Enables the enforcement of Cloud SQL Auth Proxy or Cloud SQL connectors for all the connections. If enabled, all the direct connections are rejected.`,
						},
						"deletion_protection_enabled": {
							Type:        schema.TypeBool,
							Optional:    true,
							Description: `Configuration to protect against accidental instance deletion.`,
						},
					},
				},
				Description: `The settings to use for the database. The configuration is detailed below.`,
			},

			"connection_name": {
				Type:        schema.TypeString,
				Computed:    true,
				Description: `The connection name of the instance to be used in connection strings. For example, when connecting with Cloud SQL Proxy.`,
			},
			"maintenance_version": {
				Type:             schema.TypeString,
				Computed:         true,
				Optional:         true,
				Description:      `Maintenance version.`,
				DiffSuppressFunc: maintenanceVersionDiffSuppress,
			},
			"available_maintenance_versions": {
				Type:     schema.TypeList,
				Computed: true,
				Elem: &schema.Schema{
					Type: schema.TypeString,
				},
				Description: `Available Maintenance versions.`,
			},
			"database_version": {
				Type:        schema.TypeString,
				Required:    true,
				Description: `The MySQL, PostgreSQL or SQL Server (beta) version to use. Supported values include MYSQL_5_6, MYSQL_5_7, MYSQL_8_0, POSTGRES_9_6, POSTGRES_10, POSTGRES_11, POSTGRES_12, POSTGRES_13, POSTGRES_14, POSTGRES_15, SQLSERVER_2017_STANDARD, SQLSERVER_2017_ENTERPRISE, SQLSERVER_2017_EXPRESS, SQLSERVER_2017_WEB. Database Version Policies includes an up-to-date reference of supported versions.`,
			},

			"encryption_key_name": {
				Type:     schema.TypeString,
				Optional: true,
				Computed: true,
				ForceNew: true,
			},

			"root_password": {
				Type:        schema.TypeString,
				Optional:    true,
				Sensitive:   true,
				Description: `Initial root password. Required for MS SQL Server.`,
			},
			"ip_address": {
				Type:     schema.TypeList,
				Computed: true,
				Elem: &schema.Resource{
					Schema: map[string]*schema.Schema{
						"ip_address": {
							Type:     schema.TypeString,
							Computed: true,
						},
						"type": {
							Type:     schema.TypeString,
							Computed: true,
						},
						"time_to_retire": {
							Type:     schema.TypeString,
							Computed: true,
						},
					},
				},
			},

			"first_ip_address": {
				Type:        schema.TypeString,
				Computed:    true,
				Description: `The first IPv4 address of any type assigned. This is to support accessing the first address in the list in a terraform output when the resource is configured with a count.`,
			},

			"public_ip_address": {
				Type:        schema.TypeString,
				Computed:    true,
				Description: `IPv4 address assigned. This is a workaround for an issue fixed in Terraform 0.12 but also provides a convenient way to access an IP of a specific type without performing filtering in a Terraform config.`,
			},

			"private_ip_address": {
				Type:        schema.TypeString,
				Computed:    true,
				Description: `IPv4 address assigned. This is a workaround for an issue fixed in Terraform 0.12 but also provides a convenient way to access an IP of a specific type without performing filtering in a Terraform config.`,
			},

			"name": {
				Type:        schema.TypeString,
				Optional:    true,
				Computed:    true,
				ForceNew:    true,
				Description: `The name of the instance. If the name is left blank, Terraform will randomly generate one when the instance is first created. This is done because after a name is used, it cannot be reused for up to one week.`,
			},

			"master_instance_name": {
				Type:        schema.TypeString,
				Optional:    true,
				Computed:    true,
				Description: `The name of the instance that will act as the master in the replication setup. Note, this requires the master to have binary_log_enabled set, as well as existing backups.`,
			},

			"project": {
				Type:        schema.TypeString,
				Optional:    true,
				Computed:    true,
				ForceNew:    true,
				Description: `The ID of the project in which the resource belongs. If it is not provided, the provider project is used.`,
			},

			"instance_type": {
				Type:        schema.TypeString,
				Computed:    true,
				Optional:    true,
				Description: `The type of the instance. The valid values are:- 'SQL_INSTANCE_TYPE_UNSPECIFIED', 'CLOUD_SQL_INSTANCE', 'ON_PREMISES_INSTANCE' and 'READ_REPLICA_INSTANCE'.`,
			},

			"replica_configuration": {
				Type:     schema.TypeList,
				Optional: true,
				MaxItems: 1,
				// Returned from API on all replicas
				Computed:  true,
				Sensitive: true,
				Elem: &schema.Resource{
					Schema: map[string]*schema.Schema{
						"ca_certificate": {
							Type:         schema.TypeString,
							Optional:     true,
							ForceNew:     true,
							AtLeastOneOf: replicaConfigurationKeys,
							Description:  `PEM representation of the trusted CA's x509 certificate.`,
						},
						"client_certificate": {
							Type:         schema.TypeString,
							Optional:     true,
							ForceNew:     true,
							AtLeastOneOf: replicaConfigurationKeys,
							Description:  `PEM representation of the replica's x509 certificate.`,
						},
						"client_key": {
							Type:         schema.TypeString,
							Optional:     true,
							ForceNew:     true,
							AtLeastOneOf: replicaConfigurationKeys,
							Description:  `PEM representation of the replica's private key. The corresponding public key in encoded in the client_certificate.`,
						},
						"connect_retry_interval": {
							Type:         schema.TypeInt,
							Optional:     true,
							ForceNew:     true,
							AtLeastOneOf: replicaConfigurationKeys,
							Description:  `The number of seconds between connect retries. MySQL's default is 60 seconds.`,
						},
						"dump_file_path": {
							Type:         schema.TypeString,
							Optional:     true,
							ForceNew:     true,
							AtLeastOneOf: replicaConfigurationKeys,
							Description:  `Path to a SQL file in Google Cloud Storage from which replica instances are created. Format is gs://bucket/filename.`,
						},
						"failover_target": {
							Type:         schema.TypeBool,
							Optional:     true,
							ForceNew:     true,
							AtLeastOneOf: replicaConfigurationKeys,
							Description:  `Specifies if the replica is the failover target. If the field is set to true the replica will be designated as a failover replica. If the master instance fails, the replica instance will be promoted as the new master instance. Not supported for Postgres`,
						},
						"master_heartbeat_period": {
							Type:         schema.TypeInt,
							Optional:     true,
							ForceNew:     true,
							AtLeastOneOf: replicaConfigurationKeys,
							Description:  `Time in ms between replication heartbeats.`,
						},
						"password": {
							Type:         schema.TypeString,
							Optional:     true,
							ForceNew:     true,
							Sensitive:    true,
							AtLeastOneOf: replicaConfigurationKeys,
							Description:  `Password for the replication connection.`,
						},
						"ssl_cipher": {
							Type:         schema.TypeString,
							Optional:     true,
							ForceNew:     true,
							AtLeastOneOf: replicaConfigurationKeys,
							Description:  `Permissible ciphers for use in SSL encryption.`,
						},
						"username": {
							Type:         schema.TypeString,
							Optional:     true,
							ForceNew:     true,
							AtLeastOneOf: replicaConfigurationKeys,
							Description:  `Username for replication connection.`,
						},
						"verify_server_certificate": {
							Type:         schema.TypeBool,
							Optional:     true,
							ForceNew:     true,
							AtLeastOneOf: replicaConfigurationKeys,
							Description:  `True if the master's common name value is checked during the SSL handshake.`,
						},
					},
				},
				Description: `The configuration for replication.`,
			},
			"server_ca_cert": {
				Type:      schema.TypeList,
				Computed:  true,
				Sensitive: true,
				Elem: &schema.Resource{
					Schema: map[string]*schema.Schema{
						"cert": {
							Type:        schema.TypeString,
							Computed:    true,
							Description: `The CA Certificate used to connect to the SQL Instance via SSL.`,
						},
						"common_name": {
							Type:        schema.TypeString,
							Computed:    true,
							Description: `The CN valid for the CA Cert.`,
						},
						"create_time": {
							Type:        schema.TypeString,
							Computed:    true,
							Description: `Creation time of the CA Cert.`,
						},
						"expiration_time": {
							Type:        schema.TypeString,
							Computed:    true,
							Description: `Expiration time of the CA Cert.`,
						},
						"sha1_fingerprint": {
							Type:        schema.TypeString,
							Computed:    true,
							Description: `SHA Fingerprint of the CA Cert.`,
						},
					},
				},
			},
			"service_account_email_address": {
				Type:        schema.TypeString,
				Computed:    true,
				Description: `The service account email address assigned to the instance.`,
			},
			"self_link": {
				Type:        schema.TypeString,
				Computed:    true,
				Description: `The URI of the created resource.`,
			},
			"psc_service_attachment_link": {
				Type:        schema.TypeString,
				Computed:    true,
				Description: `The link to service attachment of PSC instance.`,
			},
			"dns_name": {
				Type:        schema.TypeString,
				Computed:    true,
				Description: `The dns name of the instance.`,
			},
			"restore_backup_context": {
				Type:     schema.TypeList,
				Optional: true,
				MaxItems: 1,
				Elem: &schema.Resource{
					Schema: map[string]*schema.Schema{
						"backup_run_id": {
							Type:        schema.TypeInt,
							Required:    true,
							Description: `The ID of the backup run to restore from.`,
						},
						"instance_id": {
							Type:        schema.TypeString,
							Optional:    true,
							Description: `The ID of the instance that the backup was taken from.`,
						},
						"project": {
							Type:        schema.TypeString,
							Optional:    true,
							Description: `The full project ID of the source instance.`,
						},
					},
				},
			},
			"clone": {
				Type:         schema.TypeList,
				Optional:     true,
				Computed:     false,
				AtLeastOneOf: []string{"settings", "clone"},
				Description:  `Configuration for creating a new instance as a clone of another instance.`,
				MaxItems:     1,
				Elem: &schema.Resource{
					Schema: map[string]*schema.Schema{
						"source_instance_name": {
							Type:        schema.TypeString,
							Required:    true,
							Description: `The name of the instance from which the point in time should be restored.`,
						},
						"point_in_time": {
							Type:             schema.TypeString,
							Optional:         true,
							DiffSuppressFunc: tpgresource.TimestampDiffSuppress(time.RFC3339Nano),
							Description:      `The timestamp of the point in time that should be restored.`,
						},
						"preferred_zone": {
							Type:        schema.TypeString,
							Optional:    true,
							Description: `(Point-in-time recovery for PostgreSQL only) Clone to an instance in the specified zone. If no zone is specified, clone to the same zone as the source instance.`,
						},
						"database_names": {
							Type:     schema.TypeList,
							Optional: true,
							Elem: &schema.Schema{
								Type: schema.TypeString,
							},
							Description: `(SQL Server only, use with point_in_time) clone only the specified databases from the source instance. Clone all databases if empty.`,
						},
						"allocated_ip_range": {
							Type:        schema.TypeString,
							Optional:    true,
							Description: `The name of the allocated ip range for the private ip CloudSQL instance. For example: "google-managed-services-default". If set, the cloned instance ip will be created in the allocated range. The range name must comply with [RFC 1035](https://tools.ietf.org/html/rfc1035). Specifically, the name must be 1-63 characters long and match the regular expression [a-z]([-a-z0-9]*[a-z0-9])?.`,
						},
					},
				},
			},
		},
		UseJSONNumber: true,
	}
}

// Makes private_network ForceNew if it is changing from set to nil. The API returns an error
// if this change is attempted in-place.
func privateNetworkCustomizeDiff(_ context.Context, d *schema.ResourceDiff, meta interface{}) error {
	old, new := d.GetChange("settings.0.ip_configuration.0.private_network")

	if old != "" && new == "" {
		if err := d.ForceNew("settings.0.ip_configuration.0.private_network"); err != nil {
			return err
		}
	}

	return nil
}

// helper function to see if string within list contains a particular substring
func stringContainsSlice(arr []string, str string) bool {
	for _, i := range arr {
		if strings.Contains(str, i) {
			return true
		}
	}
	return false
}

// Point in time recovery for MySQL database instances needs binary_log_enabled set to true and
// not point_in_time_recovery_enabled, which is confusing to users. This checks for
// point_in_time_recovery_enabled being set to a non-PostgreSQL and non-SQLServer database instances and suggests
// binary_log_enabled.
func pitrSupportDbCustomizeDiff(_ context.Context, diff *schema.ResourceDiff, v interface{}) error {
	pitr := diff.Get("settings.0.backup_configuration.0.point_in_time_recovery_enabled").(bool)
	dbVersion := diff.Get("database_version").(string)
	dbVersionPitrValid := []string{"POSTGRES", "SQLSERVER"}
	if pitr && !stringContainsSlice(dbVersionPitrValid, dbVersion) {
		return fmt.Errorf("point_in_time_recovery_enabled is only available for the following %v. You may want to consider using binary_log_enabled instead and remove point_in_time_recovery_enabled (removing point_in_time_recovery_enabled and adding binary_log_enabled will enable pitr for MYSQL)", dbVersionPitrValid)
	}
	return nil
}

func resourceSqlDatabaseInstanceCreate(d *schema.ResourceData, meta interface{}) error {
	config := meta.(*transport_tpg.Config)
	userAgent, err := tpgresource.GenerateUserAgentString(d, config.UserAgent)
	if err != nil {
		return err
	}

	project, err := tpgresource.GetProject(d, config)
	if err != nil {
		return err
	}

	region, err := tpgresource.GetRegion(d, config)
	if err != nil {
		return err
	}

	var name string
	if v, ok := d.GetOk("name"); ok {
		name = v.(string)
	} else {
		name = id.UniqueId()
	}

	if err := d.Set("name", name); err != nil {
		return fmt.Errorf("Error setting name: %s", err)
	}

	// SQL Instances that fail to create are expensive- see https://github.com/hashicorp/terraform-provider-google/issues/7154
	// We can fail fast to stop instance names from getting reserved.
	network := d.Get("settings.0.ip_configuration.0.private_network").(string)
	if network != "" {
		err = sqlDatabaseInstanceServiceNetworkPrecheck(d, config, userAgent, network)
		if err != nil {
			return err
		}
	}

	databaseVersion := d.Get("database_version").(string)

	instance := &sqladmin.DatabaseInstance{
		Name:                 name,
		Region:               region,
		DatabaseVersion:      databaseVersion,
		MasterInstanceName:   d.Get("master_instance_name").(string),
		ReplicaConfiguration: expandReplicaConfiguration(d.Get("replica_configuration").([]interface{})),
	}

	cloneContext, cloneSource := expandCloneContext(d.Get("clone").([]interface{}))

	s, ok := d.GetOk("settings")
	desiredSettings := expandSqlDatabaseInstanceSettings(s.([]interface{}), databaseVersion)
	if ok {
		instance.Settings = desiredSettings
	}

	if _, ok := d.GetOk("maintenance_version"); ok {
		instance.MaintenanceVersion = d.Get("maintenance_version").(string)
	}

	if _, ok := d.GetOk("instance_type"); ok {
		instance.InstanceType = d.Get("instance_type").(string)
	}

	instance.RootPassword = d.Get("root_password").(string)

	// Modifying a replica during Create can cause problems if the master is
	// modified at the same time. Lock the master until we're done in order
	// to prevent that.
	if !sqlDatabaseIsMaster(d) {
		transport_tpg.MutexStore.Lock(instanceMutexKey(project, instance.MasterInstanceName))
		defer transport_tpg.MutexStore.Unlock(instanceMutexKey(project, instance.MasterInstanceName))
	}

	if k, ok := d.GetOk("encryption_key_name"); ok {
		instance.DiskEncryptionConfiguration = &sqladmin.DiskEncryptionConfiguration{
			KmsKeyName: k.(string),
		}
	}

	var patchData *sqladmin.DatabaseInstance

	// BinaryLogging can be enabled on replica instances but only after creation.
	if instance.MasterInstanceName != "" && instance.Settings != nil && instance.Settings.BackupConfiguration != nil && instance.Settings.BackupConfiguration.BinaryLogEnabled {
		settingsCopy := expandSqlDatabaseInstanceSettings(s.([]interface{}), databaseVersion)
		bc := settingsCopy.BackupConfiguration
		patchData = &sqladmin.DatabaseInstance{Settings: &sqladmin.Settings{BackupConfiguration: bc}}

		instance.Settings.BackupConfiguration.BinaryLogEnabled = false
	}

	var op *sqladmin.Operation
	err = transport_tpg.Retry(transport_tpg.RetryOptions{
		RetryFunc: func() (operr error) {
			if cloneContext != nil {
				cloneContext.DestinationInstanceName = name
				clodeReq := sqladmin.InstancesCloneRequest{CloneContext: cloneContext}
				op, operr = config.NewSqlAdminClient(userAgent).Instances.Clone(project, cloneSource, &clodeReq).Do()
			} else {
				op, operr = config.NewSqlAdminClient(userAgent).Instances.Insert(project, instance).Do()
			}
			return operr
		},
		Timeout:              d.Timeout(schema.TimeoutCreate),
		ErrorRetryPredicates: []transport_tpg.RetryErrorPredicateFunc{transport_tpg.IsSqlOperationInProgressError},
	})
	if err != nil {
		return fmt.Errorf("Error, failed to create instance %s: %s", instance.Name, err)
	}

	id, err := tpgresource.ReplaceVars(d, config, "projects/{{project}}/instances/{{name}}")
	if err != nil {
		return fmt.Errorf("Error constructing id: %s", err)
	}
	d.SetId(id)

	err = SqlAdminOperationWaitTime(config, op, project, "Create Instance", userAgent, d.Timeout(schema.TimeoutCreate))
	if err != nil {
		d.SetId("")
		return err
	}

	// If a default root user was created with a wildcard ('%') hostname, delete it. Note it
	// appears to only be created for certain types of databases, like MySQL.
	// Users in a replica instance are inherited from the master instance and should be left alone.
	// This deletion is done immediately after the instance is created, in order to minimize the
	// risk of it being left on the instance, which would present a security concern.
	if sqlDatabaseIsMaster(d) {
		var users *sqladmin.UsersListResponse
		err = transport_tpg.Retry(transport_tpg.RetryOptions{
			RetryFunc: func() error {
				users, err = config.NewSqlAdminClient(userAgent).Users.List(project, instance.Name).Do()
				return err
			},
			Timeout:              d.Timeout(schema.TimeoutRead),
			ErrorRetryPredicates: []transport_tpg.RetryErrorPredicateFunc{transport_tpg.IsSqlOperationInProgressError},
		})
		if err != nil {
			return fmt.Errorf("Error, attempting to list users associated with instance %s: %s", instance.Name, err)
		}
		for _, u := range users.Items {
			if u.Name == "root" && u.Host == "%" {
				err = transport_tpg.Retry(transport_tpg.RetryOptions{
					RetryFunc: func() error {
						op, err = config.NewSqlAdminClient(userAgent).Users.Delete(project, instance.Name).Host(u.Host).Name(u.Name).Do()
						if err == nil {
							err = SqlAdminOperationWaitTime(config, op, project, "Delete default root User", userAgent, d.Timeout(schema.TimeoutCreate))
						}
						return err
					},
				})
				if err != nil {
					return fmt.Errorf("Error, failed to delete default 'root'@'*' u, but the database was created successfully: %s", err)
				}
			}
		}
	}

	// patch any fields that need to be sent postcreation
	if patchData != nil {
		err = transport_tpg.Retry(transport_tpg.RetryOptions{
			RetryFunc: func() (rerr error) {
				op, rerr = config.NewSqlAdminClient(userAgent).Instances.Patch(project, instance.Name, patchData).Do()
				return rerr
			},
			Timeout:              d.Timeout(schema.TimeoutUpdate),
			ErrorRetryPredicates: []transport_tpg.RetryErrorPredicateFunc{transport_tpg.IsSqlOperationInProgressError},
		})
		if err != nil {
			return fmt.Errorf("Error, failed to update instance settings for %s: %s", instance.Name, err)
		}
		err = SqlAdminOperationWaitTime(config, op, project, "Patch Instance", userAgent, d.Timeout(schema.TimeoutUpdate))
		if err != nil {
			return err
		}
	}

	err = resourceSqlDatabaseInstanceRead(d, meta)
	if err != nil {
		return err
	}

	// Refresh settings from read as they may have defaulted from the API
	s = d.Get("settings")
	// If we've created an instance as a clone, we need to update it to set any user defined settings
	if len(s.([]interface{})) != 0 && cloneContext != nil && desiredSettings != nil {
		instanceUpdate := &sqladmin.DatabaseInstance{
			Settings: desiredSettings,
		}
		_settings := s.([]interface{})[0].(map[string]interface{})
		instanceUpdate.Settings.SettingsVersion = int64(_settings["version"].(int))
		var op *sqladmin.Operation
		err = transport_tpg.Retry(transport_tpg.RetryOptions{
			RetryFunc: func() (rerr error) {
				op, rerr = config.NewSqlAdminClient(userAgent).Instances.Update(project, name, instanceUpdate).Do()
				return rerr
			},
			Timeout:              d.Timeout(schema.TimeoutUpdate),
			ErrorRetryPredicates: []transport_tpg.RetryErrorPredicateFunc{transport_tpg.IsSqlOperationInProgressError},
		})
		if err != nil {
			return fmt.Errorf("Error, failed to update instance settings for %s: %s", instance.Name, err)
		}

		err = SqlAdminOperationWaitTime(config, op, project, "Update Instance", userAgent, d.Timeout(schema.TimeoutUpdate))
		if err != nil {
			return err
		}

		// Refresh the state of the instance after updating the settings
		err = resourceSqlDatabaseInstanceRead(d, meta)
		if err != nil {
			return err
		}
	}

	// Perform a backup restore if the backup context exists
	if r, ok := d.GetOk("restore_backup_context"); ok {
		err = sqlDatabaseInstanceRestoreFromBackup(d, config, userAgent, project, name, r)
		if err != nil {
			return err
		}
	}

	return nil
}

// Available fields for settings vary between database versions.
func expandSqlDatabaseInstanceSettings(configured []interface{}, databaseVersion string) *sqladmin.Settings {
	if len(configured) == 0 || configured[0] == nil {
		return nil
	}

	_settings := configured[0].(map[string]interface{})
	settings := &sqladmin.Settings{
		// Version is unset in Create but is set during update
		SettingsVersion:           int64(_settings["version"].(int)),
		DataCacheConfig:           expandDataCacheConfig(_settings["data_cache_config"].([]interface{})),
		Tier:                      _settings["tier"].(string),
		Edition:                   _settings["edition"].(string),
		AdvancedMachineFeatures:   expandSqlServerAdvancedMachineFeatures(_settings["advanced_machine_features"].([]interface{})),
		ForceSendFields:           []string{"StorageAutoResize", "EnableGoogleMlIntegration", "EnableDataplexIntegration"},
		ActivationPolicy:          _settings["activation_policy"].(string),
		ActiveDirectoryConfig:     expandActiveDirectoryConfig(_settings["active_directory_config"].([]interface{})),
		DenyMaintenancePeriods:    expandDenyMaintenancePeriod(_settings["deny_maintenance_period"].([]interface{})),
		SqlServerAuditConfig:      expandSqlServerAuditConfig(_settings["sql_server_audit_config"].([]interface{})),
		TimeZone:                  _settings["time_zone"].(string),
		AvailabilityType:          _settings["availability_type"].(string),
		ConnectorEnforcement:      _settings["connector_enforcement"].(string),
		Collation:                 _settings["collation"].(string),
		DataDiskSizeGb:            int64(_settings["disk_size"].(int)),
		DataDiskType:              _settings["disk_type"].(string),
		PricingPlan:               _settings["pricing_plan"].(string),
		DeletionProtectionEnabled: _settings["deletion_protection_enabled"].(bool),
		EnableGoogleMlIntegration: _settings["enable_google_ml_integration"].(bool),
		EnableDataplexIntegration: _settings["enable_dataplex_integration"].(bool),
		UserLabels:                tpgresource.ConvertStringMap(_settings["user_labels"].(map[string]interface{})),
		BackupConfiguration:       expandBackupConfiguration(_settings["backup_configuration"].([]interface{})),
		DatabaseFlags:             expandDatabaseFlags(_settings["database_flags"].(*schema.Set).List()),
		IpConfiguration:           expandIpConfiguration(_settings["ip_configuration"].([]interface{}), databaseVersion),
		LocationPreference:        expandLocationPreference(_settings["location_preference"].([]interface{})),
		MaintenanceWindow:         expandMaintenanceWindow(_settings["maintenance_window"].([]interface{})),
		InsightsConfig:            expandInsightsConfig(_settings["insights_config"].([]interface{})),
		PasswordValidationPolicy:  expandPasswordValidationPolicy(_settings["password_validation_policy"].([]interface{})),
	}

	resize := _settings["disk_autoresize"].(bool)
	settings.StorageAutoResize = &resize
	settings.StorageAutoResizeLimit = int64(_settings["disk_autoresize_limit"].(int))

	return settings
}

func expandReplicaConfiguration(configured []interface{}) *sqladmin.ReplicaConfiguration {
	if len(configured) == 0 || configured[0] == nil {
		return nil
	}

	_replicaConfiguration := configured[0].(map[string]interface{})
	return &sqladmin.ReplicaConfiguration{
		FailoverTarget: _replicaConfiguration["failover_target"].(bool),

		// MysqlReplicaConfiguration has been flattened in the TF schema, so
		// we'll keep it flat here instead of another expand method.
		MysqlReplicaConfiguration: &sqladmin.MySqlReplicaConfiguration{
			CaCertificate:           _replicaConfiguration["ca_certificate"].(string),
			ClientCertificate:       _replicaConfiguration["client_certificate"].(string),
			ClientKey:               _replicaConfiguration["client_key"].(string),
			ConnectRetryInterval:    int64(_replicaConfiguration["connect_retry_interval"].(int)),
			DumpFilePath:            _replicaConfiguration["dump_file_path"].(string),
			MasterHeartbeatPeriod:   int64(_replicaConfiguration["master_heartbeat_period"].(int)),
			Password:                _replicaConfiguration["password"].(string),
			SslCipher:               _replicaConfiguration["ssl_cipher"].(string),
			Username:                _replicaConfiguration["username"].(string),
			VerifyServerCertificate: _replicaConfiguration["verify_server_certificate"].(bool),
		},
	}
}

func expandCloneContext(configured []interface{}) (*sqladmin.CloneContext, string) {
	if len(configured) == 0 || configured[0] == nil {
		return nil, ""
	}

	_cloneConfiguration := configured[0].(map[string]interface{})

	databaseNames := []string{}
	rawDatabaseNames := _cloneConfiguration["database_names"].([]interface{})
	for _, db := range rawDatabaseNames {
		databaseNames = append(databaseNames, db.(string))
	}

	return &sqladmin.CloneContext{
		PointInTime:      _cloneConfiguration["point_in_time"].(string),
		PreferredZone:    _cloneConfiguration["preferred_zone"].(string),
		DatabaseNames:    databaseNames,
		AllocatedIpRange: _cloneConfiguration["allocated_ip_range"].(string),
	}, _cloneConfiguration["source_instance_name"].(string)
}

func expandMaintenanceWindow(configured []interface{}) *sqladmin.MaintenanceWindow {
	if len(configured) == 0 || configured[0] == nil {
		return nil
	}

	window := configured[0].(map[string]interface{})
	return &sqladmin.MaintenanceWindow{
		Day:             int64(window["day"].(int)),
		Hour:            int64(window["hour"].(int)),
		UpdateTrack:     window["update_track"].(string),
		ForceSendFields: []string{"Hour"},
	}
}

func expandLocationPreference(configured []interface{}) *sqladmin.LocationPreference {
	if len(configured) == 0 || configured[0] == nil {
		return nil
	}

	_locationPreference := configured[0].(map[string]interface{})
	return &sqladmin.LocationPreference{
		FollowGaeApplication: _locationPreference["follow_gae_application"].(string),
		Zone:                 _locationPreference["zone"].(string),
		SecondaryZone:        _locationPreference["secondary_zone"].(string),
	}
}

func expandIpConfiguration(configured []interface{}, databaseVersion string) *sqladmin.IpConfiguration {
	if len(configured) == 0 || configured[0] == nil {
		return nil
	}

	_ipConfiguration := configured[0].(map[string]interface{})

	forceSendFields := []string{"Ipv4Enabled"}
	nullFields := []string{"RequireSsl"}

	if !strings.HasPrefix(databaseVersion, "SQLSERVER") {
		forceSendFields = append(forceSendFields, "EnablePrivatePathForGoogleCloudServices")
	}

	return &sqladmin.IpConfiguration{
		Ipv4Enabled:                             _ipConfiguration["ipv4_enabled"].(bool),
		PrivateNetwork:                          _ipConfiguration["private_network"].(string),
		AllocatedIpRange:                        _ipConfiguration["allocated_ip_range"].(string),
		AuthorizedNetworks:                      expandAuthorizedNetworks(_ipConfiguration["authorized_networks"].(*schema.Set).List()),
		EnablePrivatePathForGoogleCloudServices: _ipConfiguration["enable_private_path_for_google_cloud_services"].(bool),
		ForceSendFields:                         forceSendFields,
		NullFields:                              nullFields,
		PscConfig:                               expandPscConfig(_ipConfiguration["psc_config"].(*schema.Set).List()),
		SslMode:                                 _ipConfiguration["ssl_mode"].(string),
		ServerCaMode:                            _ipConfiguration["server_ca_mode"].(string),
	}
}

func expandPscConfig(configured []interface{}) *sqladmin.PscConfig {
	for _, _pscConfig := range configured {
		_entry := _pscConfig.(map[string]interface{})
		return &sqladmin.PscConfig{
			PscEnabled:              _entry["psc_enabled"].(bool),
			AllowedConsumerProjects: tpgresource.ConvertStringArr(_entry["allowed_consumer_projects"].(*schema.Set).List()),
		}
	}

	return nil
}

func expandAuthorizedNetworks(configured []interface{}) []*sqladmin.AclEntry {
	an := make([]*sqladmin.AclEntry, 0, len(configured))
	for _, _acl := range configured {
		_entry := _acl.(map[string]interface{})
		an = append(an, &sqladmin.AclEntry{
			ExpirationTime: _entry["expiration_time"].(string),
			Name:           _entry["name"].(string),
			Value:          _entry["value"].(string),
		})
	}

	return an
}

func expandDatabaseFlags(configured []interface{}) []*sqladmin.DatabaseFlags {
	databaseFlags := make([]*sqladmin.DatabaseFlags, 0, len(configured))
	for _, _flag := range configured {
		if _flag == nil {
			continue
		}
		_entry := _flag.(map[string]interface{})

		databaseFlags = append(databaseFlags, &sqladmin.DatabaseFlags{
			Name:  _entry["name"].(string),
			Value: _entry["value"].(string),
		})
	}
	return databaseFlags
}

func expandDataCacheConfig(configured interface{}) *sqladmin.DataCacheConfig {
	l := configured.([]interface{})
	if len(l) == 0 {
		return nil
	}
	config := l[0].(map[string]interface{})
	return &sqladmin.DataCacheConfig{
		DataCacheEnabled: config["data_cache_enabled"].(bool),
	}
}

func expandBackupConfiguration(configured []interface{}) *sqladmin.BackupConfiguration {
	if len(configured) == 0 || configured[0] == nil {
		return nil
	}

	_backupConfiguration := configured[0].(map[string]interface{})
	return &sqladmin.BackupConfiguration{
		BinaryLogEnabled:            _backupConfiguration["binary_log_enabled"].(bool),
		BackupRetentionSettings:     expandBackupRetentionSettings(_backupConfiguration["backup_retention_settings"]),
		Enabled:                     _backupConfiguration["enabled"].(bool),
		StartTime:                   _backupConfiguration["start_time"].(string),
		Location:                    _backupConfiguration["location"].(string),
		TransactionLogRetentionDays: int64(_backupConfiguration["transaction_log_retention_days"].(int)),
		PointInTimeRecoveryEnabled:  _backupConfiguration["point_in_time_recovery_enabled"].(bool),
		ForceSendFields:             []string{"BinaryLogEnabled", "Enabled", "PointInTimeRecoveryEnabled"},
	}
}

func expandBackupRetentionSettings(configured interface{}) *sqladmin.BackupRetentionSettings {
	l := configured.([]interface{})
	if len(l) == 0 {
		return nil
	}
	config := l[0].(map[string]interface{})
	return &sqladmin.BackupRetentionSettings{
		RetainedBackups: int64(config["retained_backups"].(int)),
		RetentionUnit:   config["retention_unit"].(string),
	}
}

func expandActiveDirectoryConfig(configured interface{}) *sqladmin.SqlActiveDirectoryConfig {
	l := configured.([]interface{})
	if len(l) == 0 {
		return nil
	}

	config := l[0].(map[string]interface{})
	return &sqladmin.SqlActiveDirectoryConfig{
		Domain: config["domain"].(string),
	}
}

func expandDenyMaintenancePeriod(configured []interface{}) []*sqladmin.DenyMaintenancePeriod {
	denyMaintenancePeriod := make([]*sqladmin.DenyMaintenancePeriod, 0, len(configured))

	for _, _flag := range configured {
		if _flag == nil {
			continue
		}
		_entry := _flag.(map[string]interface{})

		denyMaintenancePeriod = append(denyMaintenancePeriod, &sqladmin.DenyMaintenancePeriod{
			EndDate:   _entry["end_date"].(string),
			StartDate: _entry["start_date"].(string),
			Time:      _entry["time"].(string),
		})
	}
	return denyMaintenancePeriod

}

func expandSqlServerAdvancedMachineFeatures(configured interface{}) *sqladmin.AdvancedMachineFeatures {
	l := configured.([]interface{})
	if len(l) == 0 {
		return nil
	}

	config := l[0].(map[string]interface{})
	return &sqladmin.AdvancedMachineFeatures{
		ThreadsPerCore: int64(config["threads_per_core"].(int)),
	}
}

func expandSqlServerAuditConfig(configured interface{}) *sqladmin.SqlServerAuditConfig {
	l := configured.([]interface{})
	if len(l) == 0 {
		return nil
	}

	config := l[0].(map[string]interface{})
	return &sqladmin.SqlServerAuditConfig{
		Bucket:            config["bucket"].(string),
		RetentionInterval: config["retention_interval"].(string),
		UploadInterval:    config["upload_interval"].(string),
	}
}

func expandInsightsConfig(configured []interface{}) *sqladmin.InsightsConfig {
	if len(configured) == 0 || configured[0] == nil {
		return nil
	}

	_insightsConfig := configured[0].(map[string]interface{})
	return &sqladmin.InsightsConfig{
		QueryInsightsEnabled:  _insightsConfig["query_insights_enabled"].(bool),
		QueryStringLength:     int64(_insightsConfig["query_string_length"].(int)),
		RecordApplicationTags: _insightsConfig["record_application_tags"].(bool),
		RecordClientAddress:   _insightsConfig["record_client_address"].(bool),
		QueryPlansPerMinute:   int64(_insightsConfig["query_plans_per_minute"].(int)),
	}
}

func expandPasswordValidationPolicy(configured []interface{}) *sqladmin.PasswordValidationPolicy {
	if len(configured) == 0 || configured[0] == nil {
		return nil
	}

	_passwordValidationPolicy := configured[0].(map[string]interface{})
	return &sqladmin.PasswordValidationPolicy{
		MinLength:                 int64(_passwordValidationPolicy["min_length"].(int)),
		Complexity:                _passwordValidationPolicy["complexity"].(string),
		ReuseInterval:             int64(_passwordValidationPolicy["reuse_interval"].(int)),
		DisallowUsernameSubstring: _passwordValidationPolicy["disallow_username_substring"].(bool),
		PasswordChangeInterval:    _passwordValidationPolicy["password_change_interval"].(string),
		EnablePasswordPolicy:      _passwordValidationPolicy["enable_password_policy"].(bool),
	}
}

func resourceSqlDatabaseInstanceRead(d *schema.ResourceData, meta interface{}) error {
	config := meta.(*transport_tpg.Config)
	userAgent, err := tpgresource.GenerateUserAgentString(d, config.UserAgent)
	if err != nil {
		return err
	}

	project, err := tpgresource.GetProject(d, config)
	if err != nil {
		return err
	}

	var instance *sqladmin.DatabaseInstance
	err = transport_tpg.Retry(transport_tpg.RetryOptions{
		RetryFunc: func() (rerr error) {
			instance, rerr = config.NewSqlAdminClient(userAgent).Instances.Get(project, d.Get("name").(string)).Do()
			return rerr
		},
		Timeout:              d.Timeout(schema.TimeoutRead),
		ErrorRetryPredicates: []transport_tpg.RetryErrorPredicateFunc{transport_tpg.IsSqlOperationInProgressError},
	})
	if err != nil {
		return transport_tpg.HandleNotFoundError(err, d, fmt.Sprintf("SQL Database Instance %q", d.Get("name").(string)))
	}

	if err := d.Set("name", instance.Name); err != nil {
		return fmt.Errorf("Error setting name: %s", err)
	}
	if err := d.Set("region", instance.Region); err != nil {
		return fmt.Errorf("Error setting region: %s", err)
	}
	if err := d.Set("database_version", instance.DatabaseVersion); err != nil {
		return fmt.Errorf("Error setting database_version: %s", err)
	}
	if err := d.Set("connection_name", instance.ConnectionName); err != nil {
		return fmt.Errorf("Error setting connection_name: %s", err)
	}
	if err := d.Set("maintenance_version", instance.MaintenanceVersion); err != nil {
		return fmt.Errorf("Error setting maintenance_version: %s", err)
	}
	if err := d.Set("available_maintenance_versions", instance.AvailableMaintenanceVersions); err != nil {
		return fmt.Errorf("Error setting available_maintenance_version: %s", err)
	}
	if err := d.Set("service_account_email_address", instance.ServiceAccountEmailAddress); err != nil {
		return fmt.Errorf("Error setting service_account_email_address: %s", err)
	}
	if err := d.Set("instance_type", instance.InstanceType); err != nil {
		return fmt.Errorf("Error setting instance_type: %s", err)
	}
	if err := d.Set("settings", flattenSettings(instance.Settings, d)); err != nil {
		log.Printf("[WARN] Failed to set SQL Database Instance Settings")
	}

	if instance.DiskEncryptionConfiguration != nil {
		if err := d.Set("encryption_key_name", instance.DiskEncryptionConfiguration.KmsKeyName); err != nil {
			return fmt.Errorf("Error setting encryption_key_name: %s", err)
		}
	}

	if err := d.Set("replica_configuration", flattenReplicaConfiguration(instance.ReplicaConfiguration, d)); err != nil {
		log.Printf("[WARN] Failed to set SQL Database Instance Replica Configuration")
	}
	ipAddresses := flattenIpAddresses(instance.IpAddresses)
	if err := d.Set("ip_address", ipAddresses); err != nil {
		log.Printf("[WARN] Failed to set SQL Database Instance IP Addresses")
	}

	if len(ipAddresses) > 0 {
		if err := d.Set("first_ip_address", ipAddresses[0]["ip_address"]); err != nil {
			return fmt.Errorf("Error setting first_ip_address: %s", err)
		}
	}

	publicIpAddress := ""
	privateIpAddress := ""
	for _, ip := range instance.IpAddresses {
		if publicIpAddress == "" && ip.Type == "PRIMARY" {
			publicIpAddress = ip.IpAddress
		}

		if privateIpAddress == "" && ip.Type == "PRIVATE" {
			privateIpAddress = ip.IpAddress
		}
	}

	if err := d.Set("public_ip_address", publicIpAddress); err != nil {
		return fmt.Errorf("Error setting public_ip_address: %s", err)
	}
	if err := d.Set("private_ip_address", privateIpAddress); err != nil {
		return fmt.Errorf("Error setting private_ip_address: %s", err)
	}

	if err := d.Set("server_ca_cert", flattenServerCaCerts([]*sqladmin.SslCert{instance.ServerCaCert})); err != nil {
		log.Printf("[WARN] Failed to set SQL Database CA Certificate")
	}

	if err := d.Set("master_instance_name", strings.TrimPrefix(instance.MasterInstanceName, project+":")); err != nil {
		return fmt.Errorf("Error setting master_instance_name: %s", err)
	}
	if err := d.Set("project", project); err != nil {
		return fmt.Errorf("Error setting project: %s", err)
	}
	if err := d.Set("self_link", instance.SelfLink); err != nil {
		return fmt.Errorf("Error setting self_link: %s", err)
	}
	if err := d.Set("psc_service_attachment_link", instance.PscServiceAttachmentLink); err != nil {
		return fmt.Errorf("Error setting psc_service_attachment_link: %s", err)
	}
	if err := d.Set("dns_name", instance.DnsName); err != nil {
		return fmt.Errorf("Error setting dns_name: %s", err)
	}
	d.SetId(instance.Name)

	return nil
}

func resourceSqlDatabaseInstanceUpdate(d *schema.ResourceData, meta interface{}) error {
	config := meta.(*transport_tpg.Config)
	userAgent, err := tpgresource.GenerateUserAgentString(d, config.UserAgent)
	if err != nil {
		return err
	}

	project, err := tpgresource.GetProject(d, config)
	if err != nil {
		return err
	}
	var maintenance_version string
	if v, ok := d.GetOk("maintenance_version"); ok {
		maintenance_version = v.(string)
	}

	promoteReadReplicaRequired := false
	if d.HasChange("instance_type") {
		oldInstanceType, newInstanceType := d.GetChange("instance_type")

		if isReplicaPromoteRequested(nil, oldInstanceType, newInstanceType, nil) {
			err = checkPromoteConfigurations(d)
			if err != nil {
				return err
			}

			promoteReadReplicaRequired = true
		}
	}

	desiredSetting := d.Get("settings")
	var op *sqladmin.Operation
	var instance *sqladmin.DatabaseInstance

	databaseVersion := d.Get("database_version").(string)

	// Check if the activation policy is being updated. If it is being changed to ALWAYS this should be done first.
	if d.HasChange("settings.0.activation_policy") && d.Get("settings.0.activation_policy").(string) == "ALWAYS" {
		instance = &sqladmin.DatabaseInstance{Settings: &sqladmin.Settings{ActivationPolicy: "ALWAYS"}}
		err = transport_tpg.Retry(transport_tpg.RetryOptions{
			RetryFunc: func() (rerr error) {
				op, rerr = config.NewSqlAdminClient(userAgent).Instances.Patch(project, d.Get("name").(string), instance).Do()
				return rerr
			},
			Timeout:              d.Timeout(schema.TimeoutUpdate),
			ErrorRetryPredicates: []transport_tpg.RetryErrorPredicateFunc{transport_tpg.IsSqlOperationInProgressError},
		})
		if err != nil {
			return fmt.Errorf("Error, failed to patch instance settings for %s: %s", instance.Name, err)
		}
		err = SqlAdminOperationWaitTime(config, op, project, "Patch Instance", userAgent, d.Timeout(schema.TimeoutUpdate))
		if err != nil {
			return err
		}
		err = resourceSqlDatabaseInstanceRead(d, meta)
		if err != nil {
			return err
		}
	}

	// Check if the database version is being updated, because patching database version is an atomic operation and can not be
	// performed with other fields, we first patch database version before updating the rest of the fields.
	if d.HasChange("database_version") {
		instance = &sqladmin.DatabaseInstance{DatabaseVersion: databaseVersion}
		err = transport_tpg.Retry(transport_tpg.RetryOptions{
			RetryFunc: func() (rerr error) {
				op, rerr = config.NewSqlAdminClient(userAgent).Instances.Patch(project, d.Get("name").(string), instance).Do()
				return rerr
			},
			Timeout:              d.Timeout(schema.TimeoutUpdate),
			ErrorRetryPredicates: []transport_tpg.RetryErrorPredicateFunc{transport_tpg.IsSqlOperationInProgressError},
		})
		if err != nil {
			return fmt.Errorf("Error, failed to patch instance settings for %s: %s", instance.Name, err)
		}
		err = SqlAdminOperationWaitTime(config, op, project, "Patch Instance", userAgent, d.Timeout(schema.TimeoutUpdate))
		if err != nil {
			return err
		}
		err = resourceSqlDatabaseInstanceRead(d, meta)
		if err != nil {
			return err
		}
	}

	// Check if the root_password is being updated, because updating root_password is an atomic operation and can not be
	// performed with other fields, we first update root password before updating the rest of the fields.
	if d.HasChange("root_password") {
		oldPwd, newPwd := d.GetChange("root_password")
		password := newPwd.(string)
		dv := d.Get("database_version").(string)
		name := ""
		host := ""
		if strings.Contains(dv, "MYSQL") {
			name = "root"
			host = "%"
		} else if strings.Contains(dv, "POSTGRES") {
			name = "postgres"
		} else if strings.Contains(dv, "SQLSERVER") {
			name = "sqlserver"
			if len(password) == 0 {
				if err := d.Set("root_password", oldPwd.(string)); err != nil {
					return fmt.Errorf("Error re-setting root_password: %s", err)
				}
				return fmt.Errorf("Error, root password cannot be empty for SQL Server instance.")
			}
		} else {
			if err := d.Set("root_password", oldPwd.(string)); err != nil {
				return fmt.Errorf("Error re-setting root_password: %s", err)
			}
			return fmt.Errorf("Error, invalid database version")
		}
		instance := d.Get("name").(string)

		user := &sqladmin.User{
			Name:     name,
			Instance: instance,
			Password: password,
		}

		transport_tpg.MutexStore.Lock(instanceMutexKey(project, instance))
		defer transport_tpg.MutexStore.Unlock(instanceMutexKey(project, instance))
		var op *sqladmin.Operation
		updateFunc := func() error {
			op, err = config.NewSqlAdminClient(userAgent).Users.Update(project, instance, user).Host(host).Name(name).Do()
			return err
		}
		err = transport_tpg.Retry(transport_tpg.RetryOptions{
			RetryFunc: updateFunc,
			Timeout:   d.Timeout(schema.TimeoutUpdate),
		})

		if err != nil {
			if err := d.Set("root_password", oldPwd.(string)); err != nil {
				return fmt.Errorf("Error re-setting root_password: %s", err)
			}
			return fmt.Errorf("Error, failed to update root_password : %s", err)
		}

		err = SqlAdminOperationWaitTime(config, op, project, "Insert User", userAgent, d.Timeout(schema.TimeoutUpdate))

		if err != nil {
			if err := d.Set("root_password", oldPwd.(string)); err != nil {
				return fmt.Errorf("Error re-setting root_password: %s", err)
			}
			return fmt.Errorf("Error, failed to update root_password : %s", err)
		}
	}

	// Check if the maintenance version is being updated, because patching maintenance version is an atomic operation and can not be
	// performed with other fields, we first patch maintenance version before updating the rest of the fields.
	if d.HasChange("maintenance_version") {
		instance = &sqladmin.DatabaseInstance{MaintenanceVersion: maintenance_version}
		err = transport_tpg.Retry(transport_tpg.RetryOptions{
			RetryFunc: func() (rerr error) {
				op, rerr = config.NewSqlAdminClient(userAgent).Instances.Patch(project, d.Get("name").(string), instance).Do()
				return rerr
			},
			Timeout:              d.Timeout(schema.TimeoutUpdate),
			ErrorRetryPredicates: []transport_tpg.RetryErrorPredicateFunc{transport_tpg.IsSqlOperationInProgressError},
		})
		if err != nil {
			return fmt.Errorf("Error, failed to patch instance settings for %s: %s", instance.Name, err)
		}
		err = SqlAdminOperationWaitTime(config, op, project, "Patch Instance", userAgent, d.Timeout(schema.TimeoutUpdate))
		if err != nil {
			return err
		}
		err = resourceSqlDatabaseInstanceRead(d, meta)
		if err != nil {
			return err
		}
	}

	if promoteReadReplicaRequired {
		err = transport_tpg.Retry(transport_tpg.RetryOptions{
			RetryFunc: func() (rerr error) {
				op, rerr = config.NewSqlAdminClient(userAgent).Instances.PromoteReplica(project, d.Get("name").(string)).Do()
				return rerr
			},
			Timeout:              d.Timeout(schema.TimeoutUpdate),
			ErrorRetryPredicates: []transport_tpg.RetryErrorPredicateFunc{transport_tpg.IsSqlOperationInProgressError},
		})
		if err != nil {
			return fmt.Errorf("Error, failed to promote read replica instance as primary stand-alone %s: %s", instance.Name, err)
		}
		err = SqlAdminOperationWaitTime(config, op, project, "Promote Instance", userAgent, d.Timeout(schema.TimeoutUpdate))
		if err != nil {
			return err
		}
		err = resourceSqlDatabaseInstanceRead(d, meta)
		if err != nil {
			return err
		}
	}

	// Check if the edition is being updated, because patching edition is an atomic operation and can not be
	// performed with other fields, we first patch edition, tier and data cache config before updating the rest of the fields.
	if d.HasChange("settings.0.edition") {
		edition := d.Get("settings.0.edition").(string)
		tier := d.Get("settings.0.tier").(string)
		dataCacheConfig := expandDataCacheConfig(d.Get("settings.0.data_cache_config").([]interface{}))
		instance = &sqladmin.DatabaseInstance{Settings: &sqladmin.Settings{Edition: edition, Tier: tier, DataCacheConfig: dataCacheConfig}}
		err = transport_tpg.Retry(transport_tpg.RetryOptions{
			RetryFunc: func() (rerr error) {
				op, rerr = config.NewSqlAdminClient(userAgent).Instances.Patch(project, d.Get("name").(string), instance).Do()
				return rerr
			},
			Timeout:              d.Timeout(schema.TimeoutUpdate),
			ErrorRetryPredicates: []transport_tpg.RetryErrorPredicateFunc{transport_tpg.IsSqlOperationInProgressError},
		})
		if err != nil {
			return fmt.Errorf("Error, failed to patch instance settings for %s: %s", instance.Name, err)
		}
		err = SqlAdminOperationWaitTime(config, op, project, "Patch Instance", userAgent, d.Timeout(schema.TimeoutUpdate))
		if err != nil {
			return err
		}
		err = resourceSqlDatabaseInstanceRead(d, meta)
		if err != nil {
			return err
		}
	}

	s := d.Get("settings")
	instance = &sqladmin.DatabaseInstance{
		Settings: expandSqlDatabaseInstanceSettings(desiredSetting.([]interface{}), databaseVersion),
	}
	_settings := s.([]interface{})[0].(map[string]interface{})
	// Instance.Patch operation on completion updates the settings proto version by +8. As terraform does not know this it tries
	// to make an update call with the proto version before patch and fails. To resolve this issue we update the setting version
	// before making the update call.
	instance.Settings.SettingsVersion = int64(_settings["version"].(int))
	// Collation cannot be included in the update request
	instance.Settings.Collation = ""

	// Lock on the master_instance_name just in case updating any replica
	// settings causes operations on the master.
	if v, ok := d.GetOk("master_instance_name"); ok {
		transport_tpg.MutexStore.Lock(instanceMutexKey(project, v.(string)))
		defer transport_tpg.MutexStore.Unlock(instanceMutexKey(project, v.(string)))
	}

	if _, ok := d.GetOk("instance_type"); ok {
		instance.InstanceType = d.Get("instance_type").(string)
	}

	// Database Version is required for all calls with Google ML integration enabled or it will be rejected by the API.
	if d.Get("settings.0.enable_google_ml_integration").(bool) {
		instance.DatabaseVersion = databaseVersion
	}

	err = transport_tpg.Retry(transport_tpg.RetryOptions{
		RetryFunc: func() (rerr error) {
			op, rerr = config.NewSqlAdminClient(userAgent).Instances.Update(project, d.Get("name").(string), instance).Do()
			return rerr
		},
		Timeout:              d.Timeout(schema.TimeoutUpdate),
		ErrorRetryPredicates: []transport_tpg.RetryErrorPredicateFunc{transport_tpg.IsSqlOperationInProgressError},
	})
	if err != nil {
		return fmt.Errorf("Error, failed to update instance settings for %s: %s", instance.Name, err)
	}

	err = SqlAdminOperationWaitTime(config, op, project, "Update Instance", userAgent, d.Timeout(schema.TimeoutUpdate))
	if err != nil {
		return err
	}

	// Perform a backup restore if the backup context exists and has changed
	if r, ok := d.GetOk("restore_backup_context"); ok {
		if d.HasChange("restore_backup_context") {
			err = sqlDatabaseInstanceRestoreFromBackup(d, config, userAgent, project, d.Get("name").(string), r)
			if err != nil {
				return err
			}
		}
	}

	return resourceSqlDatabaseInstanceRead(d, meta)
}

func maintenanceVersionDiffSuppress(_, old, new string, _ *schema.ResourceData) bool {
	// Ignore the database version part and only compare the last part of the maintenance version which represents the release date of the version.
	if len(old) > 14 && len(new) > 14 && old[len(old)-14:] >= new[len(new)-14:] {
		log.Printf("[DEBUG] Maintenance version in configuration [%s] is older than current maintenance version [%s] on instance. Suppressing diff", new, old)
		return true
	} else {
		return false
	}
}

func resourceSqlDatabaseInstanceDelete(d *schema.ResourceData, meta interface{}) error {
	config := meta.(*transport_tpg.Config)
	userAgent, err := tpgresource.GenerateUserAgentString(d, config.UserAgent)
	if err != nil {
		return err
	}

	project, err := tpgresource.GetProject(d, config)
	if err != nil {
		return err
	}

	// Check if deletion protection is enabled.

	if d.Get("deletion_protection").(bool) {
		return fmt.Errorf("Error, failed to delete instance because deletion_protection is set to true. Set it to false to proceed with instance deletion")
	}

	// Lock on the master_instance_name just in case deleting a replica causes
	// operations on the master.
	if v, ok := d.GetOk("master_instance_name"); ok {
		transport_tpg.MutexStore.Lock(instanceMutexKey(project, v.(string)))
		defer transport_tpg.MutexStore.Unlock(instanceMutexKey(project, v.(string)))
	}

	var op *sqladmin.Operation
	err = transport_tpg.Retry(transport_tpg.RetryOptions{
		RetryFunc: func() (rerr error) {
			op, rerr = config.NewSqlAdminClient(userAgent).Instances.Delete(project, d.Get("name").(string)).Do()
			if rerr != nil {
				return rerr
			}
			err = SqlAdminOperationWaitTime(config, op, project, "Delete Instance", userAgent, d.Timeout(schema.TimeoutDelete))
			if err != nil {
				return err
			}
			return nil
		},
		Timeout:              d.Timeout(schema.TimeoutDelete),
		ErrorRetryPredicates: []transport_tpg.RetryErrorPredicateFunc{transport_tpg.IsSqlOperationInProgressError, IsSqlInternalError},
	})
	if err != nil {
		return fmt.Errorf("Error, failed to delete instance %s: %s", d.Get("name").(string), err)
	}
	return nil
}

func resourceSqlDatabaseInstanceImport(d *schema.ResourceData, meta interface{}) ([]*schema.ResourceData, error) {
	config := meta.(*transport_tpg.Config)
	if err := tpgresource.ParseImportId([]string{
		"projects/(?P<project>[^/]+)/instances/(?P<name>[^/]+)",
		"(?P<project>[^/]+)/(?P<name>[^/]+)",
		"(?P<name>[^/]+)"}, d, config); err != nil {
		return nil, err
	}

	if err := d.Set("deletion_protection", true); err != nil {
		return nil, fmt.Errorf("Error setting deletion_protection: %s", err)
	}

	// Replace import id for the resource id
	id, err := tpgresource.ReplaceVars(d, config, "projects/{{project}}/instances/{{name}}")
	if err != nil {
		return nil, fmt.Errorf("Error constructing id: %s", err)
	}
	d.SetId(id)

	return []*schema.ResourceData{d}, nil
}

func flattenSettings(settings *sqladmin.Settings, d *schema.ResourceData) []map[string]interface{} {
	data := map[string]interface{}{
		"version":                     settings.SettingsVersion,
		"tier":                        settings.Tier,
		"edition":                     flattenEdition(settings.Edition),
		"activation_policy":           settings.ActivationPolicy,
		"availability_type":           settings.AvailabilityType,
		"collation":                   settings.Collation,
		"connector_enforcement":       settings.ConnectorEnforcement,
		"disk_type":                   settings.DataDiskType,
		"disk_size":                   settings.DataDiskSizeGb,
		"pricing_plan":                settings.PricingPlan,
		"user_labels":                 settings.UserLabels,
		"password_validation_policy":  settings.PasswordValidationPolicy,
		"time_zone":                   settings.TimeZone,
		"deletion_protection_enabled": settings.DeletionProtectionEnabled,
	}

	if settings.ActiveDirectoryConfig != nil {
		data["active_directory_config"] = flattenActiveDirectoryConfig(settings.ActiveDirectoryConfig)
	}

	if settings.DenyMaintenancePeriods != nil {
		data["deny_maintenance_period"] = flattenDenyMaintenancePeriod(settings.DenyMaintenancePeriods)
	}

	if settings.SqlServerAuditConfig != nil {
		data["sql_server_audit_config"] = flattenSqlServerAuditConfig(settings.SqlServerAuditConfig)
	}

	if settings.BackupConfiguration != nil {
		data["backup_configuration"] = flattenBackupConfiguration(settings.BackupConfiguration)
	}

	if settings.DatabaseFlags != nil {
		data["database_flags"] = flattenDatabaseFlags(settings.DatabaseFlags)
	}

	if settings.IpConfiguration != nil {
		data["ip_configuration"] = flattenIpConfiguration(settings.IpConfiguration, d)
	}

	if settings.LocationPreference != nil {
		data["location_preference"] = flattenLocationPreference(settings.LocationPreference)
	}

	if settings.MaintenanceWindow != nil {
		data["maintenance_window"] = flattenMaintenanceWindow(settings.MaintenanceWindow)
	}

	if settings.InsightsConfig != nil {
		data["insights_config"] = flattenInsightsConfig(settings.InsightsConfig)
	}

	data["disk_autoresize"] = settings.StorageAutoResize
	data["disk_autoresize_limit"] = settings.StorageAutoResizeLimit

	data["enable_google_ml_integration"] = settings.EnableGoogleMlIntegration
	data["enable_dataplex_integration"] = settings.EnableDataplexIntegration

	if settings.UserLabels != nil {
		data["user_labels"] = settings.UserLabels
	}

	if settings.PasswordValidationPolicy != nil {
		data["password_validation_policy"] = flattenPasswordValidationPolicy(settings.PasswordValidationPolicy)
	}

	if settings.DataCacheConfig != nil {
		data["data_cache_config"] = flattenDataCacheConfig(settings.DataCacheConfig)
	}

	if settings.AdvancedMachineFeatures != nil {
		data["advanced_machine_features"] = flattenSqlServerAdvancedMachineFeatures(settings.AdvancedMachineFeatures)
	}

	return []map[string]interface{}{data}
}

func flattenDataCacheConfig(d *sqladmin.DataCacheConfig) []map[string]interface{} {
	if d == nil {
		return nil
	}
	return []map[string]interface{}{
		{
			"data_cache_enabled": d.DataCacheEnabled,
		},
	}
}

func flattenBackupConfiguration(backupConfiguration *sqladmin.BackupConfiguration) []map[string]interface{} {
	data := map[string]interface{}{
		"binary_log_enabled":             backupConfiguration.BinaryLogEnabled,
		"enabled":                        backupConfiguration.Enabled,
		"start_time":                     backupConfiguration.StartTime,
		"location":                       backupConfiguration.Location,
		"point_in_time_recovery_enabled": backupConfiguration.PointInTimeRecoveryEnabled,
		"backup_retention_settings":      flattenBackupRetentionSettings(backupConfiguration.BackupRetentionSettings),
		"transaction_log_retention_days": backupConfiguration.TransactionLogRetentionDays,
	}

	return []map[string]interface{}{data}
}

func flattenBackupRetentionSettings(b *sqladmin.BackupRetentionSettings) []map[string]interface{} {
	if b == nil {
		return nil
	}
	return []map[string]interface{}{
		{
			"retained_backups": b.RetainedBackups,
			"retention_unit":   b.RetentionUnit,
		},
	}
}

func flattenActiveDirectoryConfig(sqlActiveDirectoryConfig *sqladmin.SqlActiveDirectoryConfig) []map[string]interface{} {
	if sqlActiveDirectoryConfig == nil {
		return nil
	}
	return []map[string]interface{}{
		{
			"domain": sqlActiveDirectoryConfig.Domain,
		},
	}
}

func flattenDenyMaintenancePeriod(denyMaintenancePeriod []*sqladmin.DenyMaintenancePeriod) []map[string]interface{} {
	flags := make([]map[string]interface{}, 0, len(denyMaintenancePeriod))

	for _, flag := range denyMaintenancePeriod {
		data := map[string]interface{}{
			"end_date":   flag.EndDate,
			"start_date": flag.StartDate,
			"time":       flag.Time,
		}

		flags = append(flags, data)
	}

	return flags
}

func flattenSqlServerAdvancedMachineFeatures(advancedMachineFeatures *sqladmin.AdvancedMachineFeatures) []map[string]interface{} {
	if advancedMachineFeatures == nil {
		return nil
	}
	return []map[string]interface{}{
		{
			"threads_per_core": advancedMachineFeatures.ThreadsPerCore,
		},
	}
}

func flattenSqlServerAuditConfig(sqlServerAuditConfig *sqladmin.SqlServerAuditConfig) []map[string]interface{} {
	if sqlServerAuditConfig == nil {
		return nil
	}
	return []map[string]interface{}{
		{
			"bucket":             sqlServerAuditConfig.Bucket,
			"retention_interval": sqlServerAuditConfig.RetentionInterval,
			"upload_interval":    sqlServerAuditConfig.UploadInterval,
		},
	}
}

func flattenDatabaseFlags(databaseFlags []*sqladmin.DatabaseFlags) []map[string]interface{} {
	flags := make([]map[string]interface{}, 0, len(databaseFlags))

	for _, flag := range databaseFlags {
		data := map[string]interface{}{
			"name":  flag.Name,
			"value": flag.Value,
		}

		flags = append(flags, data)
	}

	return flags
}

func flattenIpConfiguration(ipConfiguration *sqladmin.IpConfiguration, d *schema.ResourceData) interface{} {
	data := map[string]interface{}{
		"ipv4_enabled":                                  ipConfiguration.Ipv4Enabled,
		"private_network":                               ipConfiguration.PrivateNetwork,
		"allocated_ip_range":                            ipConfiguration.AllocatedIpRange,
		"enable_private_path_for_google_cloud_services": ipConfiguration.EnablePrivatePathForGoogleCloudServices,
<<<<<<< HEAD
                "ssl_mode":                                      ipConfiguration.SslMode,
=======
		"server_ca_mode":                                ipConfiguration.ServerCaMode,
>>>>>>> 24de5824
	}

	if ipConfiguration.AuthorizedNetworks != nil {
		data["authorized_networks"] = flattenAuthorizedNetworks(ipConfiguration.AuthorizedNetworks)
	}

	if ipConfiguration.PscConfig != nil {
		data["psc_config"] = flattenPscConfigs(ipConfiguration.PscConfig)
	}

	// We store the ssl_mode value only if the customer already uses `ssl_mode`.
	if _, ok := d.GetOk("settings.0.ip_configuration.0.ssl_mode"); ok {
		data["ssl_mode"] = ipConfiguration.SslMode
	}

	return []map[string]interface{}{data}
}

func flattenPscConfigs(pscConfig *sqladmin.PscConfig) interface{} {
	data := map[string]interface{}{
		"psc_enabled":               pscConfig.PscEnabled,
		"allowed_consumer_projects": schema.NewSet(schema.HashString, tpgresource.ConvertStringArrToInterface(pscConfig.AllowedConsumerProjects)),
	}

	return []map[string]interface{}{data}
}

func flattenAuthorizedNetworks(entries []*sqladmin.AclEntry) interface{} {
	networks := schema.NewSet(schema.HashResource(sqlDatabaseAuthorizedNetWorkSchemaElem), []interface{}{})

	for _, entry := range entries {
		data := map[string]interface{}{
			"expiration_time": entry.ExpirationTime,
			"name":            entry.Name,
			"value":           entry.Value,
		}

		networks.Add(data)
	}

	return networks
}

func flattenLocationPreference(locationPreference *sqladmin.LocationPreference) interface{} {
	data := map[string]interface{}{
		"follow_gae_application": locationPreference.FollowGaeApplication,
		"zone":                   locationPreference.Zone,
		"secondary_zone":         locationPreference.SecondaryZone,
	}

	return []map[string]interface{}{data}
}

func flattenMaintenanceWindow(maintenanceWindow *sqladmin.MaintenanceWindow) interface{} {
	data := map[string]interface{}{
		"day":          maintenanceWindow.Day,
		"hour":         maintenanceWindow.Hour,
		"update_track": maintenanceWindow.UpdateTrack,
	}

	return []map[string]interface{}{data}
}

func flattenReplicaConfiguration(replicaConfiguration *sqladmin.ReplicaConfiguration, d *schema.ResourceData) []map[string]interface{} {
	rc := []map[string]interface{}{}

	if replicaConfiguration != nil {
		data := map[string]interface{}{
			"failover_target": replicaConfiguration.FailoverTarget,

			// Don't attempt to assign anything from replicaConfiguration.MysqlReplicaConfiguration,
			// since those fields are set on create and then not stored. See description at
			// https://cloud.google.com/sql/docs/mysql/admin-api/v1beta4/instances.
			// Instead, set them to the values they previously had so we don't set them all to zero.
			"ca_certificate":            d.Get("replica_configuration.0.ca_certificate"),
			"client_certificate":        d.Get("replica_configuration.0.client_certificate"),
			"client_key":                d.Get("replica_configuration.0.client_key"),
			"connect_retry_interval":    d.Get("replica_configuration.0.connect_retry_interval"),
			"dump_file_path":            d.Get("replica_configuration.0.dump_file_path"),
			"master_heartbeat_period":   d.Get("replica_configuration.0.master_heartbeat_period"),
			"password":                  d.Get("replica_configuration.0.password"),
			"ssl_cipher":                d.Get("replica_configuration.0.ssl_cipher"),
			"username":                  d.Get("replica_configuration.0.username"),
			"verify_server_certificate": d.Get("replica_configuration.0.verify_server_certificate"),
		}
		rc = append(rc, data)
	}

	return rc
}

func flattenIpAddresses(ipAddresses []*sqladmin.IpMapping) []map[string]interface{} {
	var ips []map[string]interface{}

	for _, ip := range ipAddresses {
		data := map[string]interface{}{
			"ip_address":     ip.IpAddress,
			"type":           ip.Type,
			"time_to_retire": ip.TimeToRetire,
		}

		ips = append(ips, data)
	}

	return ips
}

func flattenServerCaCerts(caCerts []*sqladmin.SslCert) []map[string]interface{} {
	var certs []map[string]interface{}

	for _, caCert := range caCerts {
		if caCert != nil {
			data := map[string]interface{}{
				"cert":             caCert.Cert,
				"common_name":      caCert.CommonName,
				"create_time":      caCert.CreateTime,
				"expiration_time":  caCert.ExpirationTime,
				"sha1_fingerprint": caCert.Sha1Fingerprint,
			}

			certs = append(certs, data)
		}
	}

	return certs
}

func flattenInsightsConfig(insightsConfig *sqladmin.InsightsConfig) interface{} {
	data := map[string]interface{}{
		"query_insights_enabled":  insightsConfig.QueryInsightsEnabled,
		"query_string_length":     insightsConfig.QueryStringLength,
		"record_application_tags": insightsConfig.RecordApplicationTags,
		"record_client_address":   insightsConfig.RecordClientAddress,
		"query_plans_per_minute":  insightsConfig.QueryPlansPerMinute,
	}

	return []map[string]interface{}{data}
}

func flattenPasswordValidationPolicy(passwordValidationPolicy *sqladmin.PasswordValidationPolicy) interface{} {
	data := map[string]interface{}{
		"min_length":                  passwordValidationPolicy.MinLength,
		"complexity":                  passwordValidationPolicy.Complexity,
		"reuse_interval":              passwordValidationPolicy.ReuseInterval,
		"disallow_username_substring": passwordValidationPolicy.DisallowUsernameSubstring,
		"password_change_interval":    passwordValidationPolicy.PasswordChangeInterval,
		"enable_password_policy":      passwordValidationPolicy.EnablePasswordPolicy,
	}
	return []map[string]interface{}{data}
}

func flattenEdition(v interface{}) string {
	if v == nil || tpgresource.IsEmptyValue(reflect.ValueOf(v)) {
		return "ENTERPRISE"
	}

	return v.(string)
}

func instanceMutexKey(project, instance_name string) string {
	return fmt.Sprintf("google-sql-database-instance-%s-%s", project, instance_name)
}

// sqlDatabaseIsMaster returns true if the provided schema.ResourceData represents a
// master SQL Instance, and false if it is a replica.
func sqlDatabaseIsMaster(d *schema.ResourceData) bool {
	_, ok := d.GetOk("master_instance_name")
	return !ok
}

func sqlDatabaseInstanceServiceNetworkPrecheck(d *schema.ResourceData, config *transport_tpg.Config, userAgent, network string) error {
	log.Printf("[DEBUG] checking network %q for at least one service networking connection", network)
	// This call requires projects.get permissions, which may not have been granted to the Terraform actor,
	// particularly in shared VPC setups. Most will! But it's not strictly required.
	serviceNetworkingNetworkName, err := servicenetworking.RetrieveServiceNetworkingNetworkName(d, config, network, userAgent)
	if err != nil {
		var gerr *googleapi.Error
		if errors.As(err, &gerr) {
			log.Printf("[DEBUG] retrieved googleapi error while creating sn name for %q. precheck skipped. code %v and message: %s", network, gerr.Code, gerr.Body)
			return nil
		}

		return err
	}

	response, err := config.NewServiceNetworkingClient(userAgent).Services.Connections.List("services/servicenetworking.googleapis.com").Network(serviceNetworkingNetworkName).Do()
	if err != nil {
		// It is possible that the actor creating the SQL Instance might not have permissions to call servicenetworking.services.connections.list
		log.Printf("[WARNING] Failed to list Service Networking of the project. Skipped Service Networking precheck.")
		return nil
	}

	if len(response.Connections) < 1 {
		return fmt.Errorf("Error, failed to create instance because the network doesn't have at least 1 private services connection. Please see https://cloud.google.com/sql/docs/mysql/private-ip#network_requirements for how to create this connection.")
	}

	return nil
}

func expandRestoreBackupContext(configured []interface{}) *sqladmin.RestoreBackupContext {
	if len(configured) == 0 || configured[0] == nil {
		return nil
	}

	_rc := configured[0].(map[string]interface{})
	return &sqladmin.RestoreBackupContext{
		BackupRunId: int64(_rc["backup_run_id"].(int)),
		InstanceId:  _rc["instance_id"].(string),
		Project:     _rc["project"].(string),
	}
}

func sqlDatabaseInstanceRestoreFromBackup(d *schema.ResourceData, config *transport_tpg.Config, userAgent, project, instanceId string, r interface{}) error {
	log.Printf("[DEBUG] Initiating SQL database instance backup restore")
	restoreContext := r.([]interface{})

	backupRequest := &sqladmin.InstancesRestoreBackupRequest{
		RestoreBackupContext: expandRestoreBackupContext(restoreContext),
	}

	var op *sqladmin.Operation
	err := transport_tpg.Retry(transport_tpg.RetryOptions{
		RetryFunc: func() (operr error) {
			op, operr = config.NewSqlAdminClient(userAgent).Instances.RestoreBackup(project, instanceId, backupRequest).Do()
			return operr
		},
		Timeout:              d.Timeout(schema.TimeoutUpdate),
		ErrorRetryPredicates: []transport_tpg.RetryErrorPredicateFunc{transport_tpg.IsSqlOperationInProgressError},
	})
	if err != nil {
		return fmt.Errorf("Error, failed to restore instance from backup %s: %s", instanceId, err)
	}

	err = SqlAdminOperationWaitTime(config, op, project, "Restore Backup", userAgent, d.Timeout(schema.TimeoutUpdate))
	if err != nil {
		return err
	}

	return nil
}

func caseDiffDashSuppress(_, old, new string, _ *schema.ResourceData) bool {
	postReplaceNew := strings.Replace(new, "-", "_", -1)
	return strings.ToUpper(postReplaceNew) == strings.ToUpper(old)
}

func isMasterInstanceNameSet(_ context.Context, oldMasterInstanceName interface{}, newMasterInstanceName interface{}, _ interface{}) bool {
	new := newMasterInstanceName.(string)
	if new == "" {
		return false
	}

	return true
}

func isReplicaPromoteRequested(_ context.Context, oldInstanceType interface{}, newInstanceType interface{}, _ interface{}) bool {
	oldInstanceType = oldInstanceType.(string)
	newInstanceType = newInstanceType.(string)

	if newInstanceType == "CLOUD_SQL_INSTANCE" && oldInstanceType == "READ_REPLICA_INSTANCE" {
		return true
	}

	return false
}

func checkPromoteConfigurations(d *schema.ResourceData) error {
	masterInstanceName := d.GetRawConfig().GetAttr("master_instance_name")
	replicaConfiguration := d.GetRawConfig().GetAttr("replica_configuration").AsValueSlice()

	return validatePromoteConfigurations(masterInstanceName, replicaConfiguration)
}

func checkPromoteConfigurationsAndUpdateDiff(_ context.Context, diff *schema.ResourceDiff, _ interface{}) error {
	masterInstanceName := diff.GetRawConfig().GetAttr("master_instance_name")
	replicaConfiguration := diff.GetRawConfig().GetAttr("replica_configuration").AsValueSlice()

	err := validatePromoteConfigurations(masterInstanceName, replicaConfiguration)
	if err != nil {
		return err
	}

	err = diff.SetNew("master_instance_name", nil)
	if err != nil {
		return err
	}

	err = diff.SetNew("replica_configuration", nil)
	if err != nil {
		return err
	}
	return nil
}

func validatePromoteConfigurations(masterInstanceName cty.Value, replicaConfigurations []cty.Value) error {
	if !masterInstanceName.IsNull() {
		return fmt.Errorf("Replica promote configuration check failed. Please remove master_instance_name and try again.")
	}

	if len(replicaConfigurations) != 0 {
		return fmt.Errorf("Replica promote configuration check failed. Please remove replica_configuration and try again.")
	}
	return nil
}<|MERGE_RESOLUTION|>--- conflicted
+++ resolved
@@ -2258,11 +2258,8 @@
 		"private_network":                               ipConfiguration.PrivateNetwork,
 		"allocated_ip_range":                            ipConfiguration.AllocatedIpRange,
 		"enable_private_path_for_google_cloud_services": ipConfiguration.EnablePrivatePathForGoogleCloudServices,
-<<<<<<< HEAD
-                "ssl_mode":                                      ipConfiguration.SslMode,
-=======
+		"ssl_mode":                                      ipConfiguration.SslMode,
 		"server_ca_mode":                                ipConfiguration.ServerCaMode,
->>>>>>> 24de5824
 	}
 
 	if ipConfiguration.AuthorizedNetworks != nil {
