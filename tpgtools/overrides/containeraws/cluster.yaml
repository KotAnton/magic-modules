<<<<<<< HEAD
# GKE MultiCloud uses a different set of locations than GCE, and our default
# sweeper logic assumes that resources are in us-central1.
- type: NO_SWEEPER
=======
- type: CUSTOMIZE_DIFF
  details:
    functions: 
    - tpgresource.DefaultProviderProject
>>>>>>> ae21b64e
- type: DIFF_SUPPRESS_FUNC
  field: control_plane.root_volume.volume_type
  details:
    diffsuppressfunc: tpgresource.CompareCaseInsensitive
- type: DIFF_SUPPRESS_FUNC
  field: control_plane.main_volume.volume_type
  details:
    diffsuppressfunc: tpgresource.CompareCaseInsensitive<|MERGE_RESOLUTION|>--- conflicted
+++ resolved
@@ -1,13 +1,10 @@
-<<<<<<< HEAD
 # GKE MultiCloud uses a different set of locations than GCE, and our default
 # sweeper logic assumes that resources are in us-central1.
 - type: NO_SWEEPER
-=======
 - type: CUSTOMIZE_DIFF
   details:
     functions: 
     - tpgresource.DefaultProviderProject
->>>>>>> ae21b64e
 - type: DIFF_SUPPRESS_FUNC
   field: control_plane.root_volume.volume_type
   details:
